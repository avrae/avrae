"""
Created on Jul 28, 2017

Most of this module was coded 5 miles in the air. (Aug 8, 2017)

@author: andrew
"""
import collections
import logging

import d20
from discord.ext import commands

from aliasing import helpers
from cogs5e.models import embeds
from cogs5e.models.character import Character, CustomCounter
from cogs5e.models.embeds import EmbedWithCharacter
from cogs5e.models.errors import ConsumableException, InvalidArgument, NoSelectionElements
from cogs5e.utils import checkutils, gameutils, targetutils
from cogs5e.utils.help_constants import *
from gamedata.lookuputils import get_spell_choices, select_spell_full
from utils import constants
from utils.argparser import argparse
from utils.functions import confirm, maybe_mod, search, search_and_select, try_delete

log = logging.getLogger(__name__)


class GameTrack(commands.Cog):
    """Commands to help track game resources."""

    def __init__(self, bot):
        self.bot = bot

    # ===== bot commands =====
    @commands.group(name='game', aliases=['g'])
    async def game(self, ctx):
        """Commands to help track character information in a game. Use `!help game` to view subcommands."""
        if ctx.invoked_subcommand is None:
            await ctx.send(f"Incorrect usage. Use {ctx.prefix}help game for help.")
        await try_delete(ctx.message)

    @game.command(name='status', aliases=['summary'])
    async def game_status(self, ctx):
        """Prints the status of the current active character."""
        character: Character = await ctx.get_character()
        embed = EmbedWithCharacter(character)
        embed.add_field(name="Hit Points", value=character.hp_str())
        embed.add_field(name="Spell Slots", value=character.spellbook.slots_str())
        if character.death_saves.successes != 0 or character.death_saves.fails != 0:
            embed.add_field(name="Death Saves", value=str(character.death_saves))
        for counter in character.consumables:
            embed.add_field(name=counter.name, value=counter.full_str())
        await ctx.send(embed=embed)

    @game.command(name='spellbook', aliases=['sb'], hidden=True)
    async def game_spellbook(self, ctx):
        """**DEPRECATED** - use `!spellbook` instead."""
        await self.spellbook(ctx)

    @game.command(name='spellslot', aliases=['ss'])
    async def game_spellslot(self, ctx, level: int = None, value: str = None, *args):
        """
        Views or sets your remaining spell slots.
        __Valid Arguments__
        nopact - Modifies normal spell slots first instead of a Pact Magic slots, if applicable.
        """
        if level is not None:
            try:
                assert 0 < level < 10
            except AssertionError:
                return await ctx.send("Invalid spell level.")
        character: Character = await ctx.get_character()
        embed = EmbedWithCharacter(character)

        if level is None and value is None:  # show remaining
            embed.description = f"__**Remaining Spell Slots**__\n{character.spellbook.slots_str()}"
        elif value is None:
            embed.description = f"__**Remaining Level {level} Spell Slots**__\n" \
                                f"{character.spellbook.slots_str(level)}"
        else:
            old_slots = character.spellbook.get_slots(level)
            value = maybe_mod(value, old_slots)
            character.spellbook.set_slots(level, value, pact='nopact' not in args)
            await character.commit(ctx)
            embed.description = f"__**Remaining Level {level} Spell Slots**__\n" \
                                f"{character.spellbook.slots_str(level)} ({(value - old_slots):+})"

        # footer - pact vs non pact
        if character.spellbook.max_pact_slots is not None:
            embed.set_footer(
                text=f"{constants.FILLED_BUBBLE} = Available / {constants.EMPTY_BUBBLE} = Used\n"
                     f"{constants.FILLED_BUBBLE_ALT} / {constants.EMPTY_BUBBLE_ALT} = Pact Slot"
            )
        else:
            embed.set_footer(text=f"{constants.FILLED_BUBBLE} = Available / {constants.EMPTY_BUBBLE} = Used")

        await ctx.send(embed=embed)

    async def _rest(self, ctx, rest_type, *args):
        """
        Runs a rest.

        :param ctx: The Context.
        :param character: The Character.
        :param rest_type: "long", "short", "all"
        :param args: a list of args.
        """
        character: Character = await ctx.get_character()
        old_hp = character.hp
        old_slots = {lvl: character.spellbook.get_slots(lvl) for lvl in range(1, 10)}

        embed = EmbedWithCharacter(character, name=False)
        if rest_type == 'long':
            reset_counters = character.long_rest()
            embed.title = f"{character.name} took a Long Rest!"
        elif rest_type == 'short':
            reset_counters = character.short_rest()
            embed.title = f"{character.name} took a Short Rest!"
        elif rest_type == 'all':
            reset_counters = character.reset_all_consumables()
            embed.title = f"{character.name} reset all counters!"
        else:
            raise ValueError(f"Invalid rest type: {rest_type}")

        if '-h' in args:
            values = ', '.join(
                set(ctr.name for ctr, _ in reset_counters) | {"Hit Points", "Death Saves", "Spell Slots"}
            )
            embed.add_field(name="Reset Values", value=values)
        else:
            # hp
            hp_delta = character.hp - old_hp
            hp_delta_str = ""
            if hp_delta:
                hp_delta_str = f" ({hp_delta:+})"
            embed.add_field(name="Hit Points", value=f"{character.hp_str()}{hp_delta_str}")

            # slots
            slots_out = []
            slots_delta = {lvl: character.spellbook.get_slots(lvl) - old_slots[lvl] for lvl in range(1, 10)}
            for lvl in range(1, 10):
                if character.spellbook.get_max_slots(lvl):
                    if slots_delta[lvl]:
                        slots_out.append(f"{character.spellbook.slots_str(lvl)} ({slots_delta[lvl]:+})")
                    else:
                        slots_out.append(character.spellbook.slots_str(lvl))
            if slots_out:
                embed.add_field(name="Spell Slots", value='\n'.join(slots_out))

            # ccs
            counters_out = []
            for counter, result in reset_counters:
                if result.new_value != result.old_value:
                    counters_out.append(f"{counter.name}: {str(counter)} ({result.delta})")
                else:
                    counters_out.append(f"{counter.name}: {str(counter)}")
            if counters_out:
                embed.add_field(name="Reset Counters", value='\n'.join(counters_out))

        await character.commit(ctx)
        await ctx.send(embed=embed)

    @game.command(name='longrest', aliases=['lr'])
    async def game_longrest(self, ctx, *args):
        """Performs a long rest, resetting applicable counters.
        __Valid Arguments__
        -h - Hides the character summary output."""
        await self._rest(ctx, 'long', *args)

    @game.command(name='shortrest', aliases=['sr'])
    async def game_shortrest(self, ctx, *args):
        """Performs a short rest, resetting applicable counters.
        __Valid Arguments__
        -h - Hides the character summary output."""
        await self._rest(ctx, 'short', *args)

    @game.group(name='hp', invoke_without_command=True)
    async def game_hp(self, ctx, *, hp: str = None):
        """Modifies the HP of a the current active character."""
        character: Character = await ctx.get_character()
        caster = await targetutils.maybe_combat_caster(ctx, character)

        if hp is None:
            return await gameutils.send_hp_result(ctx, caster)

        hp_roll = d20.roll(hp)
        caster.modify_hp(hp_roll.total)
        await character.commit(ctx)
        if 'd' in hp:
            delta = hp_roll.result
        else:
            delta = f"{hp_roll.total:+}"
        await gameutils.send_hp_result(ctx, caster, delta)

    @game_hp.command(name='max')
    async def game_hp_max(self, ctx):
        """Sets the character's HP to their maximum."""
        character: Character = await ctx.get_character()
        caster = await targetutils.maybe_combat_caster(ctx, character)

        before = caster.hp
        caster.hp = caster.max_hp
        await character.commit(ctx)
        await gameutils.send_hp_result(ctx, caster, f"{caster.hp - before:+}")

    @game_hp.command(name='mod', hidden=True)
    async def game_hp_mod(self, ctx, *, hp):
        """Modifies the character's current HP."""
        await ctx.invoke(self.game_hp, hp=hp)

    @game_hp.command(name='set')
    async def game_hp_set(self, ctx, *, hp):
        """Sets the character's HP to a certain value."""
        character: Character = await ctx.get_character()
        caster = await targetutils.maybe_combat_caster(ctx, character)

        before = caster.hp
        hp_roll = d20.roll(hp)
        caster.hp = hp_roll.total
        await character.commit(ctx)
        await gameutils.send_hp_result(ctx, caster, f"{caster.hp - before:+}")

    @game.command(name='thp')
    async def game_thp(self, ctx, *, thp: str = None):
        """Modifies the temp HP of a the current active character.
        If positive, assumes set; if negative, assumes mod."""
        character: Character = await ctx.get_character()
        caster = await targetutils.maybe_combat_caster(ctx, character)

        if thp is None:
            return await gameutils.send_hp_result(ctx, caster)

        thp_roll = d20.roll(thp)
        value = thp_roll.total

        if value >= 0:
            caster.temp_hp = value
        else:
            caster.temp_hp += value

        await character.commit(ctx)

        delta = ""
        if 'd' in thp:
            delta = f"({thp_roll.result})"
        await gameutils.send_hp_result(ctx, caster, delta)

    @game.group(name='deathsave', aliases=['ds'], invoke_without_command=True)
    async def game_deathsave(self, ctx, *args):
        """Commands to manage character death saves.
        __Valid Arguments__
        See `!help save`."""
        character: Character = await ctx.get_character()

        embed = EmbedWithCharacter(character, name=False)

        args = await helpers.parse_snippets(args, ctx, character=character)
        args = argparse(args)
        checkutils.update_csetting_args(character, args)
        caster, _, _ = await targetutils.maybe_combat(ctx, character, args)
        result = checkutils.run_save('death', caster, args, embed)

        dc = result.skill_roll_result.dc or 10
        death_phrase = ''

        for save_roll in result.skill_roll_result.rolls:
            if save_roll.crit == d20.CritType.CRIT:
                character.hp = 1
            elif save_roll.crit == d20.CritType.FAIL:
                character.death_saves.fail(2)
            elif save_roll.total >= dc:
                character.death_saves.succeed()
            else:
                character.death_saves.fail()

            if save_roll.crit == d20.CritType.CRIT:
                death_phrase = f"{character.name} is UP with 1 HP!"
                break
            elif character.death_saves.is_dead():
                death_phrase = f"{character.name} is DEAD!"
                break
            elif character.death_saves.is_stable():
                death_phrase = f"{character.name} is STABLE!"
                break

        if death_phrase:
            embed.set_footer(text=death_phrase)
        embed.add_field(name="Death Saves", value=str(character.death_saves), inline=False)

        await character.commit(ctx)
        await ctx.send(embed=embed)
        await try_delete(ctx.message)
        if gamelog := self.bot.get_cog('GameLog'):
            await gamelog.send_save(ctx, character, result.skill_name, result.rolls)

    @game_deathsave.command(name='success', aliases=['s', 'save'])
    async def game_deathsave_save(self, ctx):
        """Adds a successful death save."""
        character: Character = await ctx.get_character()

        embed = EmbedWithCharacter(character)
        embed.title = f'{character.name} succeeds a Death Save!'

        character.death_saves.succeed()
        await character.commit(ctx)

        if character.death_saves.is_stable():
            embed.set_footer(text=f"{character.name} is STABLE!")
        embed.description = "Added 1 successful death save."
        embed.add_field(name="Death Saves", value=str(character.death_saves))

        await ctx.send(embed=embed)

    @game_deathsave.command(name='fail', aliases=['f'])
    async def game_deathsave_fail(self, ctx):
        """Adds a failed death save."""
        character: Character = await ctx.get_character()

        embed = EmbedWithCharacter(character)
        embed.title = f'{character.name} fails a Death Save!'

        character.death_saves.fail()
        await character.commit(ctx)

        if character.death_saves.is_dead():
            embed.set_footer(text=f"{character.name} is DEAD!")
        embed.description = "Added 1 failed death save."
        embed.add_field(name="Death Saves", value=str(character.death_saves))

        await ctx.send(embed=embed)

    @game_deathsave.command(name='reset')
    async def game_deathsave_reset(self, ctx):
        """Resets all death saves."""
        character: Character = await ctx.get_character()
        character.death_saves.reset()
        await character.commit(ctx)

        embed = EmbedWithCharacter(character)
        embed.title = f'{character.name} reset Death Saves!'
        embed.add_field(name="Death Saves", value=str(character.death_saves))

        await ctx.send(embed=embed)

    @commands.group(invoke_without_command=True, name='spellbook', aliases=['sb'])
    async def spellbook(self, ctx, *args):
        """
        Commands to display a character's known spells and metadata.
        __Valid Arguments__
        all - Display all of a character's known spells, including unprepared ones.
        """
        await ctx.trigger_typing()

        character: Character = await ctx.get_character()
        ep = embeds.EmbedPaginator(EmbedWithCharacter(character))
        ep.add_field(name="DC", value=str(character.spellbook.dc), inline=True)
        ep.add_field(name="Spell Attack Bonus", value=str(character.spellbook.sab), inline=True)
        ep.add_field(name="Spell Slots", value=character.spellbook.slots_str() or "None", inline=True)

        show_unprepared = 'all' in args
        known_count = len(character.spellbook.spells)
        prepared_count = sum(1 for spell in character.spellbook.spells if spell.prepared)

        if known_count == prepared_count:
            ep.add_description(f"{character.name} knows {known_count} spells.")
        else:
            ep.add_description(f"{character.name} has {prepared_count} spells prepared and knows {known_count} spells.")

        # dynamic help flags
        flag_show_multiple_source_help = False
        flag_show_homebrew_help = False
        flag_show_prepared_help = False
        flag_show_prepared_underline_help = False

        spells_known = collections.defaultdict(lambda: [])
        choices = await get_spell_choices(ctx)
        for sb_spell in character.spellbook.spells:
            if not (sb_spell.prepared or show_unprepared):
                flag_show_prepared_help = True
                continue

            # homebrew / multisource formatting
            results, strict = search(choices, sb_spell.name, lambda sp: sp.name, strict=True)
            if not strict:
                known_level = 'unknown'
                if len(results) > 1:
                    formatted = f"*{sb_spell.name} ({'*' * len(results)})*"
                    flag_show_multiple_source_help = True
                else:
                    formatted = f"*{sb_spell.name}*"
                flag_show_homebrew_help = True
            else:
                spell = results
                known_level = str(spell.level)
                if spell.homebrew:
                    formatted = f"*{spell.name}*"
                    flag_show_homebrew_help = True
                else:
                    formatted = spell.name

            # prepared formatting
            if show_unprepared and sb_spell.prepared:
                formatted = f"__{formatted}__"
                flag_show_prepared_underline_help = True

            spells_known[known_level].append(formatted)

        level_name = {
            '0': 'Cantrips', '1': '1st Level', '2': '2nd Level', '3': '3rd Level', '4': '4th Level', '5': '5th Level',
            '6': '6th Level', '7': '7th Level', '8': '8th Level', '9': '9th Level'
        }
        for level, spells in sorted(list(spells_known.items()), key=lambda k: k[0]):
            if spells:
                spells.sort(key=lambda s: s.lstrip('*_'))
                ep.add_field(name=level_name.get(level, "Unknown"), value=', '.join(spells), inline=False)

        # dynamic help
        footer_out = []
        if flag_show_homebrew_help:
            footer_out.append("An italicized spell indicates that the spell is homebrew.")
        if flag_show_multiple_source_help:
            footer_out.append("Asterisks after a spell indicates that the spell is being provided by multiple sources.")
        if flag_show_prepared_help:
            footer_out.append(f"Unprepared spells were not shown. Use \"{ctx.prefix}spellbook all\" to view them!")
        if flag_show_prepared_underline_help:
            footer_out.append("Prepared spells are marked with an underline.")

        if footer_out:
            ep.set_footer(value=' '.join(footer_out))
        await ep.send_to(ctx)

    @spellbook.command(name='add')
    async def spellbook_add(self, ctx, spell_name, *args):
        """
        Adds a spell to the spellbook override.

        __Valid Arguments__
        *Note: These arguments do not support calculations.*
        -dc <dc> - When cast, this spell always uses this DC.
        -b <sab> - When cast, this spell always uses this spell attack bonus.
        -mod <mod> - When cast, this spell always uses this as the value of its casting stat (usually for healing spells).
        """  # noqa: E501
        spell = await select_spell_full(ctx, spell_name)
        character: Character = await ctx.get_character()
        args = argparse(args)

        dc = args.last('dc', type_=int)
        sab = args.last('b', type_=int)
        mod = args.last('mod', type_=int)
        character.add_known_spell(spell, dc, sab, mod)
        await character.commit(ctx)
        await ctx.send(f"{spell.name} added to known spell list!")

    @spellbook.command(name='remove')
    async def spellbook_remove(self, ctx, *, spell_name):
        """
        Removes a spell from the spellbook override.
        """
        character: Character = await ctx.get_character()

        spell_to_remove = await search_and_select(
            ctx, character.overrides.spells, spell_name, lambda s: s.name,
            message="To remove a spell on your sheet, just delete it there and `!update`."
        )
        character.remove_known_spell(spell_to_remove)

        await character.commit(ctx)
        await ctx.send(f"{spell_to_remove.name} removed from spellbook override.")

    @commands.group(invoke_without_command=True, name='customcounter', aliases=['cc'])
    async def customcounter(self, ctx, name=None, *, modifier=None):
        """Commands to implement custom counters.
        If a modifier is not supplied, prints the value and metadata of the counter *name*.
        Otherwise, changes the counter *name* by *modifier*. Supports dice.

        The following can be put after the counter *name* to change how the *modifier* is applied:
        `mod` - Add *modifier* counter value
        `set` - Sets the counter value to *modifier*

        *Ex:*
        `!cc Test 1`
        `!cc Test -2*2d4`
        `!cc Test set 1d4`

        """
        if name is None:
            return await self.customcounter_summary(ctx)
        character: Character = await ctx.get_character()
        counter = await character.select_consumable(ctx, name)

        cc_embed_title = counter.title if counter.title is not None else counter.name

        # replace [name] in title
        cc_embed_title = cc_embed_title.replace('[name]', character.name)

        if modifier is None:  # display value
            counter_display_embed = EmbedWithCharacter(character)
            counter_display_embed.add_field(name=counter.name, value=counter.full_str())
            if counter.desc:
                counter_display_embed.add_field(name='Description', value=counter.desc, inline=False)
            return await ctx.send(embed=counter_display_embed)

        operator = None
        if ' ' in modifier:
            m = modifier.split(' ')
            operator = m[0]
            modifier = m[-1]

        roll_text = ''
        try:
            result = int(modifier)
        except ValueError:
            try:  # if we're not a number, are we dice
                roll_result = d20.roll(str(modifier))
                result = roll_result.total
                roll_text = f"\nRoll: {roll_result}"
            except d20.RollSyntaxError:
                raise InvalidArgument(
                    f"Could not modify counter: {modifier} cannot be interpreted as a number or dice string."
                )

        old_value = counter.value
        result_embed = EmbedWithCharacter(character)
        if not operator or operator == 'mod':
            new_value = counter.value + result
        elif operator == 'set':
            new_value = result
        else:
            return await ctx.send("Invalid operator. Use mod or set.")

        counter.set(new_value)
        await character.commit(ctx)

        delta = f"({counter.value - old_value:+})"
        out = f"{str(counter)} {delta}{roll_text}"

        if new_value - counter.value:  # we overflowed somewhere
            out += f"\n({abs(new_value - counter.value)} overflow)"

        result_embed.add_field(name=cc_embed_title, value=out)

        if counter.desc:
            result_embed.add_field(name='Description', value=counter.desc, inline=False)

        await try_delete(ctx.message)
        await ctx.send(embed=result_embed)

    @customcounter.command(name='create')
    async def customcounter_create(self, ctx, name, *args):
        """
        Creates a new custom counter.
        __Valid Arguments__
        `-title <title>` - Sets the title for the output when modifying the counter. `[name]` will be replaced with the player's name.
        `-desc <desc>` - Sets the description when setting or viewing the counter.
        `-reset <short|long|none>` - Counter will reset to max on a short/long rest, or not ever when "none". Default - will reset on a call of `!cc reset`.
        `-max <max value>` - The maximum value of the counter.
        `-min <min value>` - The minimum value of the counter.
        `-type <bubble|default>` - Whether the counter displays bubbles to show remaining uses or numbers. Default - numbers.
        `-resetto <value>` - The value to reset the counter to. Default - maximum.
        `-resetby <value>` - Rather than resetting to a certain value, modify the counter by this much per reset. Supports dice.
        """  # noqa: E501
        character: Character = await ctx.get_character()

        conflict = next((c for c in character.consumables if c.name.lower() == name.lower()), None)
        if conflict:
            if await confirm(ctx, "Warning: This will overwrite an existing consumable. Continue? (Reply with yes/no)"):
                character.consumables.remove(conflict)
            else:
                return await ctx.send("Overwrite unconfirmed. Aborting.")

        args = argparse(args)
        _reset = args.last('reset')
        _max = args.last('max')
        _min = args.last('min')
        _type = args.last('type')
        reset_to = args.last('resetto')
        reset_by = args.last('resetby')
        title = args.last('title')
        desc = args.last('desc')
        try:
            new_counter = CustomCounter.new(
                character, name, maxv=_max, minv=_min, reset=_reset, display_type=_type,
                reset_to=reset_to, reset_by=reset_by, title=title, desc=desc
            )
            character.consumables.append(new_counter)
            await character.commit(ctx)
        except InvalidArgument as e:
            return await ctx.send(f"Failed to create counter: {e}")
        else:
            await ctx.send("Custom counter created.")

    @customcounter.command(name='delete', aliases=['remove'])
    async def customcounter_delete(self, ctx, name):
        """Deletes a custom counter."""
        character: Character = await ctx.get_character()
        counter = await character.select_consumable(ctx, name)
        character.consumables.remove(counter)
        await character.commit(ctx)
        await ctx.send(f"Deleted counter {counter.name}.")

    @customcounter.command(name='summary', aliases=['list'])
    async def customcounter_summary(self, ctx, page: int = 1):
        """
        Prints a summary of all custom counters.
        Use `!cc list <page>` to view pages if you have more than 25 counters.
        """
        character: Character = await ctx.get_character()
        embed = EmbedWithCharacter(character, title="Custom Counters")

        if character.consumables:
            # paginate if > 25
            total = len(character.consumables)
            maxpage = total // 25 + 1
            page = max(1, min(page, maxpage))
            pages = [character.consumables[i:i + 25] for i in range(0, total, 25)]
            for counter in pages[page - 1]:
                embed.add_field(name=counter.name, value=counter.full_str())
            if total > 25:
                embed.set_footer(text=f"Page [{page}/{maxpage}] | {ctx.prefix}cc list <page>")
        else:
            embed.add_field(
                name="No Custom Counters",
                value=f"Check out `{ctx.prefix}help cc create` to see how to create new ones."
            )

        await ctx.send(embed=embed)

    @customcounter.command(name='reset')
    async def customcounter_reset(self, ctx, *args):
        """Resets custom counters, hp, death saves, and spell slots.
        Will reset all if name is not passed, otherwise the specific passed one.
        A counter can only be reset if it has a maximum value.
        Reset hierarchy: short < long < default < none
        __Valid Arguments__
        -h - Hides the character summary output."""
        try:
            name = args[0]
        except IndexError:
            name = None
        else:
            if name == '-h':
                name = None

        if name:
            character: Character = await ctx.get_character()
            counter = await character.select_consumable(ctx, name)
            try:
                result = counter.reset()
                await character.commit(ctx)
            except ConsumableException as e:
                await ctx.send(f"Counter could not be reset: {e}")
            else:
                await ctx.send(f"{counter.name}: {str(counter)} ({result.delta}).")
        else:
            await self._rest(ctx, 'all', *args)

    @commands.command(
        pass_context=True, help=f"""
<<<<<<< HEAD
    Casts a spell.
    __**Valid Arguments**__
    {VALID_SPELLCASTING_ARGS}

    {VALID_AUTOMATION_ARGS}
    """
=======
        Casts a spell.
        __**Valid Arguments**__
        {VALID_SPELLCASTING_ARGS}
    
        {VALID_AUTOMATION_ARGS}
        """
>>>>>>> 8cf4b13c
    )
    async def cast(self, ctx, spell_name, *, args=''):
        await try_delete(ctx.message)

        char: Character = await ctx.get_character()

        args = await helpers.parse_snippets(args, ctx, character=char)
        args = argparse(args)

        if not args.last('i', type_=bool):
            try:
                spell = await select_spell_full(ctx, spell_name, list_filter=lambda s: s.name in char.spellbook)
            except NoSelectionElements:
                return await ctx.send(
                    f"No matching spells found. Make sure this spell is in your "
                    f"`{ctx.prefix}spellbook`, or cast with the `-i` argument to ignore restrictions!"
                )
        else:
            spell = await select_spell_full(ctx, spell_name)

        caster, targets, combat = await targetutils.maybe_combat(ctx, char, args)
        result = await spell.cast(ctx, caster, targets, args, combat=combat)

        embed = result.embed
        embed.colour = char.get_color()
        if 'thumb' not in args and char.options.embed_image:
            embed.set_thumbnail(url=char.image)

        # save changes: combat state, spell slot usage
        await char.commit(ctx)
        if combat:
            await combat.final()
        await ctx.send(embed=embed)
        if (gamelog := self.bot.get_cog('GameLog')) and result.automation_result:
            await gamelog.send_automation(ctx, char, spell.name, result.automation_result)


def setup(bot):
    bot.add_cog(GameTrack(bot))<|MERGE_RESOLUTION|>--- conflicted
+++ resolved
@@ -657,21 +657,12 @@
 
     @commands.command(
         pass_context=True, help=f"""
-<<<<<<< HEAD
-    Casts a spell.
-    __**Valid Arguments**__
-    {VALID_SPELLCASTING_ARGS}
-
-    {VALID_AUTOMATION_ARGS}
-    """
-=======
         Casts a spell.
         __**Valid Arguments**__
         {VALID_SPELLCASTING_ARGS}
     
         {VALID_AUTOMATION_ARGS}
         """
->>>>>>> 8cf4b13c
     )
     async def cast(self, ctx, spell_name, *, args=''):
         await try_delete(ctx.message)
