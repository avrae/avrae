import collections
import functools
import logging
import traceback

import discord
from d20 import roll
from discord.ext import commands
from discord.ext.commands import NoPrivateMessage

from aliasing import helpers
from cogs5e.models.character import Character
from cogs5e.models.embeds import EmbedWithAuthor, EmbedWithCharacter
from cogs5e.models.errors import InvalidArgument, NoSelectionElements, SelectionException
from cogs5e.models.initiative import Combat, Combatant, CombatantGroup, Effect, MonsterCombatant, PlayerCombatant
from cogs5e.models.sheet.attack import Attack
from cogs5e.models.sheet.base import BaseStats, Saves, Skills, Skill
from cogs5e.models.sheet.resistance import Resistances
from cogs5e.utils import actionutils, checkutils, gameutils, targetutils
from cogs5e.utils.help_constants import *
from cogsmisc.stats import Stats
from gamedata.lookuputils import select_monster_full, select_spell_full
from utils import constants
from utils.argparser import argparse
from utils.constants import STAT_ABBREVIATIONS
from utils.functions import confirm, get_guild_member, search_and_select, try_delete

log = logging.getLogger(__name__)

DM_ROLES = {"dm", "gm", "dungeon master", "game master"}


class InitTracker(commands.Cog):
    """
    Initiative tracking commands. Use !help init for more details.
    To use, first start combat in a channel by saying "!init begin".
    Then, each combatant should add themselves to the combat with "!init add <MOD> <NAME>".
    To hide a combatant's HP, add them with "!init add <MOD> <NAME> -h".
    Once every combatant is added, each combatant should set their max hp with "!init hp <NAME> max <MAXHP>".
    Then, you can proceed through combat with "!init next".
    Once combat ends, end combat with "!init end".
    For more help, the !help command shows applicable arguments for each command.
    """

    def __init__(self, bot):
        self.bot = bot

    @commands.group(aliases=['i'], invoke_without_command=True)
    async def init(self, ctx):
        """Commands to help track initiative."""
        await ctx.send(f"Incorrect usage. Use {ctx.prefix}help init for help.")

    async def cog_check(self, ctx):
        if ctx.guild is None:
            raise NoPrivateMessage()
        return True

    async def cog_before_invoke(self, ctx):
        await try_delete(ctx.message)

    @init.command()
    async def begin(self, ctx, *args):
        """Begins combat in the channel the command is invoked.
        Usage: !init begin <ARGS (opt)>
        __Valid Arguments__
        dyn - Dynamic initiative; Rerolls all initiatives at the start of a round.
        turnnotif - Notifies the controller of the next combatant in initiative.
        deathdelete - Disables deleting monsters below 0 hp.
        -name <name> - Sets a name for the combat instance."""
        await Combat.ensure_unique_chan(ctx)

        options = {}

        args = argparse(args)
        if args.last('dyn', False, bool):  # rerolls all inits at the start of each round
            options['dynamic'] = True
        if 'name' in args:
            options['name'] = args.last('name')
        if args.last('turnnotif', False, bool):
            options['turnnotif'] = True
        if args.last('deathdelete', False, bool):
            options['deathdelete'] = True

        temp_summary_msg = await ctx.send("```Awaiting combatants...```")

        combat = Combat.new(str(ctx.channel.id), temp_summary_msg.id, str(ctx.author.id), options, ctx)
        await combat.final()

        try:
            await temp_summary_msg.pin()
        except discord.HTTPException:
            pass
        await ctx.send(
            f"Everyone roll for initiative!\n"
            f"If you have a character set up with SheetManager: `{ctx.prefix}init join`\n"
            f"If it's a 5e monster: `{ctx.prefix}init madd <monster name>`\n"
            f"Otherwise: `{ctx.prefix}init add <modifier> <name>`")

    @init.command()
    async def add(self, ctx, modifier: int, name: str, *args):
        """Adds a generic combatant to the initiative order.
        Generic combatants have a 10 in every stat and +0 to every modifier.
        If a character is set up with the SheetManager module, you can use !init join instead.
        If you are adding monsters to combat, you can use !init madd instead.

        __Valid Arguments__
        -h - Hides HP, AC, resistances, and attack list.
        -p - Places combatant at the given modifier, instead of rolling
        -controller <controller> - Pings a different person on turn.
        -group <group> - Adds the combatant to a group.
        -hp <hp> - Sets starting HP. Default: None.
        -thp <thp> - Sets starting THP. Default: 0.
        -ac <ac> - Sets the combatant' AC. Default: None.
        -resist <damage type> - Gives the combatant resistance to the given damage type.
        -immune <damage type> - Gives the combatant immunity to the given damage type.
        -vuln <damage type> - Gives the combatant vulnerability to the given damage type.
        adv/dis - Rolls the initiative check with advantage/disadvantage.
        -note <note> - Sets the combatant's note.
        """
        private = False
        place = None
        controller = str(ctx.author.id)
        group = None
        hp = None
        ac = None
        resists = {}
        args = argparse(args)
        adv = args.adv(boolwise=True)

        thp = args.last('thp', type_=int)

        if args.last('h', type_=bool):
            private = True

        if args.get('p'):
            try:
                place_arg = args.last('p')
                if place_arg is True:
                    place = modifier
                else:
                    place = int(place_arg)
            except (ValueError, TypeError):
                place = modifier

        if args.last('controller'):
            controller_name = args.last('controller')
            member = await commands.MemberConverter().convert(ctx, controller_name)
            controller = str(member.id) if member is not None and not member.bot else controller
        if args.last('group'):
            group = args.last('group')
        if args.last('hp'):
            hp = args.last('hp', type_=int)
            if hp < 1:
                return await ctx.send("You must pass in a positive, nonzero HP with the -hp tag.")
        if args.last('ac'):
            ac = args.last('ac', type_=int)

        note = args.last('note')

        for k in ('resist', 'immune', 'vuln'):
            resists[k] = args.get(k)

        combat = await Combat.from_ctx(ctx)

        if combat.get_combatant(name) is not None:
            await ctx.send("Combatant already exists.")
            return

        if place is None:
            init_skill = Skill(modifier, adv=adv)
            init_roll = roll(init_skill.d20())
            init = init_roll.total
            init_roll_skeleton = init_roll.result
        else:
            init_skill = Skill(0, adv=adv)
            init = place
            init_roll_skeleton = str(init)

        me = Combatant.new(name, controller, init, init_skill, hp, ac, private, Resistances.from_dict(resists), ctx,
                           combat)

        # -thp (#1142)
        if thp and thp > 0:
            me.temp_hp = thp

        # -note (#1211)
        if note:
            me.notes = note

        if group is None:
            combat.add_combatant(me)
            await ctx.send(f"{name} was added to combat with initiative {init_roll_skeleton}.")
        else:
            grp = combat.get_group(group, create=init)
            grp.add_combatant(me)
            await ctx.send(f"{name} was added to combat with initiative {grp.init} as part of group {grp.name}.")

        await combat.final()

    @init.command()
    async def madd(self, ctx, monster_name: str, *args):
        """Adds a monster to combat.
        __Valid Arguments__
        adv/dis - Give advantage or disadvantage to the initiative roll.
        -b <condition bonus> - Adds a bonus to the combatant's initiative roll.
        -n <number or dice> - Adds more than one of that monster. Supports dice.
        -p <value> - Places combatant at the given value, instead of rolling.
        -name <name> - Sets the combatant's name. Use "#" for auto-numbering, e.g. "Orc#"
        -h - Hides HP, AC, Resists, etc. Default: True.
        -group <group> - Adds the combatant to a group.
        -rollhp - Rolls the monsters HP, instead of using the default value.
        -hp <hp> - Sets starting HP.
        -thp <thp> - Sets starting THP.
        -ac <ac> - Sets the combatant's starting AC.
        -note <note> - Sets the combatant's note.
<<<<<<< HEAD
        -pro|str|dex|con|int|wis|cha <value> - Sets the monster's ability score to the given number. Does not effect attack rolls or spells. Min of 0, max of 100 for each stat.
=======
        -pro|str|dex|con|int|wis|cha <value> - Sets the monster's ability score to the given number. Does not effect attack rolls or spells.
>>>>>>> b54c3d78
        -myskills - Checks if a player is currently in combat, and if so, copies their current skill and save proficiencies to this creature.
        """

        monster = await select_monster_full(ctx, monster_name, pm=True)

        args = argparse(args)
        private = not args.last('h', type_=bool)

        group = args.last('group')
        adv = args.adv(boolwise=True)
        b = args.join('b', '+')
        p = args.last('p', type_=int)
        rollhp = args.last('rollhp', False, bool)
        hp = args.last('hp', type_=int)
        thp = args.last('thp', type_=int)
        ac = args.last('ac', type_=int)
        n = args.last('n', 1)
        note = args.last('note')
        name_template = args.last('name', monster.name[:2].upper() + '#')

        combat = await Combat.from_ctx(ctx)
        
        # Check for custom stats
        cust={}
<<<<<<< HEAD
        for stat in (('pro',)+STAT_ABBREVIATIONS):
            if (stat_arg := args.last(stat, type_=int)):
                cust[stat]= (max(max(stat_arg,100),0))
=======
        for i in args:
            if i in STAT_ABBREVIATIONS:
                cust[i]=args.last(i, type_=int)
>>>>>>> b54c3d78
        
        if args.get("myskills"):
            char: Character = await Character.from_ctx(ctx)
            addiskls=char.skills
            addisvs=char.saves
        else:
            addiskls=None
            addisvs=None
        
        # Evaluate custom stats
        if cust!={}:
            stts=BaseStats.custstats(cust,monster.stats)
            sklls=Skills.custskills(monster.skills,stts,addiskls)
            svs=Saves.custsaves(monster.saves,stts,addisvs)
        else:
            (stts,sklls,svs)=(monster.stats,monster.skills,monster.saves)
        
        init_skill = sklls.initiative
        
        out = ''
        to_pm = ''

        try:  # Attempt to get the add as a number
            n_result = int(n)
        except ValueError:  # if we're not a number, are we dice
            roll_result = roll(str(n))
            n_result = roll_result.total
            out += f"Rolling random number of combatants: {roll_result}\n"

        recursion = 25 if n_result > 25 else 1 if n_result < 1 else n_result

        name_num = 1
        for i in range(recursion):
            name = name_template.replace('#', str(name_num))
            raw_name = name_template
            to_continue = False

            while combat.get_combatant(name) and name_num < 100:  # keep increasing to avoid duplicates
                if '#' in raw_name:
                    name_num += 1
                    name = raw_name.replace('#', str(name_num))
                else:
                    out += "Combatant already exists.\n"
                    to_continue = True
                    break

            if to_continue:
                continue

            try:
                check_roll = None  # to make things happy
                if p is None:
                    if b:
                        check_roll = roll(f'{init_skill.d20(base_adv=adv)}+{b}')
                    else:
                        check_roll = roll(init_skill.d20(base_adv=adv))
                    init = check_roll.total
                else:
                    init = int(p)
                controller = str(ctx.author.id)

                # -hp
                rolled_hp = None
                if rollhp:
                    rolled_hp = roll(monster.hitdice)
                    to_pm += f"{name} began with {rolled_hp.result} HP.\n"
                    rolled_hp = max(rolled_hp.total, 1)

<<<<<<< HEAD
                me = MonsterCombatant.from_monster(monster, ctx, combat, name, controller, init, private, stts, sklls, svs,
=======
                me = MonsterCombatant.from_monster(monster, ctx, combat, name, controller, init, private, cust, stts, sklls, svs,
>>>>>>> b54c3d78
                                                   hp=hp or rolled_hp, ac=ac)

                # -thp (#1142)
                if thp and thp > 0:
                    me.temp_hp = thp

                # -note (#1211)
                if note:
                    me.notes = note

                if group is None:
                    combat.add_combatant(me)
                    out += f"{name} was added to combat with initiative {check_roll.result if p is None else p}.\n"
                else:
                    grp = combat.get_group(group, create=init)
                    grp.add_combatant(me)
                    out += f"{name} was added to combat with initiative {grp.init} as part of group {grp.name}.\n"

            except Exception as e:
                log.warning('\n'.join(traceback.format_exception(type(e), e, e.__traceback__)))
                out += "Error adding combatant: {}\n".format(e)

        await combat.final()
        await ctx.send(out)
        if to_pm:
            await ctx.author.send(to_pm)

    @init.command(name='join', aliases=['cadd', 'dcadd'])
    async def join(self, ctx, *, args: str = ''):
        """
        Adds the current active character to combat. A character must be loaded through the SheetManager module first.
        __Valid Arguments__
        adv/dis - Give advantage or disadvantage to the initiative roll.
        -b <condition bonus> - Adds a bonus to the combatants' Initiative roll.
        -phrase <phrase> - Adds flavor text.
        -thumb <thumbnail URL> - Adds flavor image.
        -p <value> - Places combatant at the given value, instead of rolling.
        -h - Hides HP, AC, Resists, etc.
        -group <group> - Adds the combatant to a group.
        -note <note> - Sets the combatant's note.
        [user snippet]
        """
        char: Character = await Character.from_ctx(ctx)
        args = await helpers.parse_snippets(args, ctx)
        args = await helpers.parse_with_character(ctx, char, args)
        args = argparse(args)

        embed = EmbedWithCharacter(char, False)

        p = args.last('p', type_=int)
        group = args.last('group')
        note = args.last('note')
        check_result = None

        if p is None:
            args.ignore('rr')
            args.ignore('dc')
            checkutils.update_csetting_args(char, args, char.skills.initiative)
            check_result = checkutils.run_check('initiative', char, args, embed)
            init = check_result.rolls[-1].total
        else:
            init = p
            embed.title = "{} already rolled initiative!".format(char.name)
            embed.description = "Placed at initiative `{}`.".format(init)

        controller = str(ctx.author.id)
        private = args.last('h', type_=bool)

        combat = await Combat.from_ctx(ctx)

        if combat.get_combatant(char.name) is not None:
            await ctx.send("Combatant already exists.")
            return

        me = await PlayerCombatant.from_character(char, ctx, combat, controller, init, private)

        # -note (#1211)
        if note:
            me.notes = note

        if group is None:
            combat.add_combatant(me)
            embed.set_footer(text="Added to combat!")
        else:
            grp = combat.get_group(group, create=init)
            grp.add_combatant(me)
            embed.set_footer(text=f"Joined group {grp.name}!")

        await combat.final()
        await ctx.send(embed=embed)
        if (gamelog := self.bot.get_cog('GameLog')) and check_result is not None:
            await gamelog.send_check(ctx, me.character, check_result.skill_name, check_result.rolls)

    @init.command(name="next", aliases=['n'])
    async def init_next(self, ctx):
        """
        Moves to the next turn in initiative order.
        It must be your turn or you must be a DM to use this command.
        """

        combat = await Combat.from_ctx(ctx)

        if len(combat.get_combatants()) == 0:
            await ctx.send("There are no combatants.")
            return

        # check: is the user allowed to move combat on
        allowed_to_pass = ((combat.index is None)
                           or (str(ctx.author.id) in (combat.current_combatant.controller, combat.dm))
                           or DM_ROLES.intersection({r.name.lower() for r in ctx.author.roles}))
        if not allowed_to_pass:
            await ctx.send("It is not your turn.")
            return

        # get the list of combatants to remove, but don't remove them yet (we need to advance the turn first
        # to prevent a re-sort happening if the last combatant on a turn is removed)
        to_remove = []
        if combat.current_combatant is not None and not combat.options.get('deathdelete', False):
            if isinstance(combat.current_combatant, CombatantGroup):
                this_turn = combat.current_combatant.get_combatants()
            else:
                this_turn = [combat.current_combatant]
            for co in this_turn:
                if isinstance(co, MonsterCombatant) and co.hp <= 0:
                    to_remove.append(co)

        # actually advance the turn
        advanced_round, out = combat.advance_turn()

        # now we can remove the combatants
        removed_messages = []
        for co in to_remove:
            combat.remove_combatant(co)
            removed_messages.append(f"{co.name} automatically removed from combat.")

        # misc stat stuff
        await Stats.increase_stat(ctx, "turns_init_tracked_life")
        if advanced_round:
            await Stats.increase_stat(ctx, "rounds_init_tracked_life")

        # build the output
        if combat.current_combatant is None:
            out.append('\nNo combatants remain.')
        else:
            out.append(combat.get_turn_str())
        out.extend(removed_messages)

        # send and commit
        await ctx.send("\n".join(out), allowed_mentions=combat.get_turn_str_mentions())
        await combat.final()

    @init.command(name="prev", aliases=['previous', 'rewind'])
    async def init_prev(self, ctx):
        """Moves to the previous turn in initiative order."""

        combat = await Combat.from_ctx(ctx)

        if len(combat.get_combatants()) == 0:
            await ctx.send("There are no combatants.")
            return

        combat.rewind_turn()

        await ctx.send(combat.get_turn_str(), allowed_mentions=combat.get_turn_str_mentions())
        await combat.final()

    @init.command(name="move", aliases=['goto'])
    async def init_move(self, ctx, target=None):
        """Moves to a certain initiative.
        `target` can be either a number, to go to that initiative, or a name.
        If not supplied, goes to the first combatant that the user controls."""
        combat = await Combat.from_ctx(ctx)

        if len(combat.get_combatants()) == 0:
            await ctx.send("There are no combatants.")
            return

        if target is None:
            combatant = next((c for c in combat.get_combatants() if c.controller == str(ctx.author.id)), None)
            if combatant is None:
                return await ctx.send("You do not control any combatants.")
            combat.goto_turn(combatant, True)
        else:
            try:
                target = int(target)
                combat.goto_turn(target)
            except ValueError:
                combatant = await combat.select_combatant(target)
                combat.goto_turn(combatant, True)

        await ctx.send(combat.get_turn_str(), allowed_mentions=combat.get_turn_str_mentions())
        await combat.final()

    @init.command(name="skipround", aliases=['round', 'skiprounds'])
    async def skipround(self, ctx, numrounds: int = 1):
        """Skips one or more rounds of initiative."""
        combat = await Combat.from_ctx(ctx)

        to_remove = []
        for co in combat.get_combatants():
            if isinstance(co, MonsterCombatant) and co.hp <= 0 and co is not combat.current_combatant:
                to_remove.append(co)

        messages = combat.skip_rounds(numrounds)
        out = messages

        if (turn_str := combat.get_turn_str()) is not None:
            out.append(turn_str)
        else:
            out.append(combat.get_summary())

        for co in to_remove:
            combat.remove_combatant(co)
            out.append("{} automatically removed from combat.".format(co.name))

        await ctx.send("\n".join(out), allowed_mentions=combat.get_turn_str_mentions())
        await combat.final()

    @init.command(name="reroll", aliases=['shuffle'])
    async def reroll(self, ctx, *args):
        """
        Rerolls initiative for all combatants, and starts a new round of combat.
        __Valid Arguments__
        -restart - Resets the round counter (effectively restarting initiative).
        """
        combat = await Combat.from_ctx(ctx)
        a = argparse(args)

        new_order = combat.reroll_dynamic()
        await ctx.send(f"Rerolled initiative! New order:\n{new_order}")

        # -restart (#1053)
        if a.last('restart'):
            combat.round_num = 0

        # repost summary message
        old_summary = combat.get_summary_msg()
        new_summary = await ctx.send(combat.get_summary())
        combat.summary = new_summary.id
        try:
            await new_summary.pin()
            await old_summary.unpin()
        except discord.HTTPException:
            pass

        await combat.final()

    @init.command(name="meta", aliases=['metaset'])
    async def metasetting(self, ctx, *settings):
        """Changes the settings of the active combat.
        __Valid Settings__
        dyn - Dynamic initiative; Rerolls all initiatves at the start of a round.
        turnnotif - Notifies the controller of the next combatant in initiative.
        deathdelete - Toggles removing monsters below 0 HP.
        -name <name> - Sets a name for the combat instance"""
        args = argparse(settings)
        combat = await Combat.from_ctx(ctx)
        options = combat.options
        out = ""

        if args.last('dyn', False, bool):  # rerolls all inits at the start of each round
            options['dynamic'] = not options.get('dynamic')
            out += f"Dynamic initiative turned {'on' if options['dynamic'] else 'off'}.\n"
        if args.last('name'):
            options['name'] = args.last('name')
            out += f"Name set to {options['name']}.\n"
        if args.last('turnnotif', False, bool):
            options['turnnotif'] = not options.get('turnnotif')
            out += f"Turn notification turned {'on' if options['turnnotif'] else 'off'}.\n"
        if args.last('deathdelete', default=False, type_=bool):
            options['deathdelete'] = not options.get('deathdelete', False)
            out += f"Monsters at 0 HP will be {'left' if options['deathdelete'] else 'removed'}.\n"

        combat.options = options
        await combat.commit()
        out = out if out else 'No Settings Changed'
        await ctx.send(out)

    @init.command(name="list", aliases=['summary'])
    async def init_list(self, ctx, *args):
        """Lists the combatants.
        __Valid Arguments__
        private - Sends the list in a private message."""
        combat = await Combat.from_ctx(ctx)
        private = 'private' in args
        destination = ctx if not private else ctx.author
        if private and str(ctx.author.id) == combat.dm:
            out = combat.get_summary(True)
        else:
            out = combat.get_summary()
        await destination.send(out)

    @init.command()
    async def note(self, ctx, name: str, *, note: str = ''):
        """Attaches a note to a combatant."""
        combat = await Combat.from_ctx(ctx)

        combatant = await combat.select_combatant(name)
        if combatant is None:
            return await ctx.send("Combatant not found.")

        combatant.notes = note
        if note == '':
            await ctx.send("Removed note.")
        else:
            await ctx.send("Added note.")
        await combat.final()

    @init.command(aliases=['opts'])
    async def opt(self, ctx, name: str, *args):
        """
        Edits the options of a combatant.
        __Valid Arguments__
        -h - Hides HP, AC, Resists, etc.
        -p <value> - Changes the combatants' placement in the Initiative. Adds if starts with +/- or sets otherwise.
        -name <name> - Changes the combatants' name.
        -controller <controller> - Pings a different person on turn.
        -ac <ac> - Modifies combatants' AC. Adds if starts with +/- or sets otherwise.
        -resist <damage type> - Gives the combatant resistance to the given damage type.
        -immune <damage type> - Gives the combatant immunity to the given damage type.
        -vuln <damage type> - Gives the combatant vulnerability to the given damage type.
        -neutral <damage type> - Removes the combatants' immunity, resistance, or vulnerability to the given damage type.
        -group <group> - Adds the combatant to a group. To remove them from group, use -group None.
        -max <maxhp> - Modifies the combatants' Max HP. Adds if starts with +/- or sets otherwise.
        -hp <hp> - Modifies current HP. Adds if starts with +/- or sets otherwise.
        """  # noqa: E501
        combat = await Combat.from_ctx(ctx)

        comb = await combat.select_combatant(name, select_group=True)
        if comb is None:
            await ctx.send("Combatant not found.")
            return

        args = argparse(args)
        options = {}
        target_is_group = isinstance(comb, CombatantGroup)
        run_once = set()
        allowed_mentions = set()

        def option(opt_name=None, pass_group=False, **kwargs):
            """
            Wrapper to register an option.
            :param str opt_name: The string to register the function under. Defaults to function name.
            :param bool pass_group: Whether to pass a group as the first argument to the function or a combatant.
            :param kwargs: kwargs that will always be passed to the function.
            """

            def wrapper(func):
                func_name = opt_name or func.__name__
                if pass_group and target_is_group:
                    old_func = func

                    async def func(_, *a, **k):
                        if func_name in run_once:
                            return
                        run_once.add(func_name)
                        return await old_func(comb, *a, **k)  # pop the combatant argument and sub in group
                func = options[func_name] = functools.partial(func, **kwargs)
                return func

            return wrapper

        def mod_or_set(opt_name, old_value):
            new_value = args.last(opt_name, type_=int)
            if args.last(opt_name).startswith(('-', '+')):
                new_value = (old_value or 0) + new_value
            return new_value, old_value

        @option()
        async def h(combatant):
            combatant.is_private = not combatant.is_private
            return f"\u2705 {combatant.name} {'hidden' if combatant.is_private else 'unhidden'}."

        @option()
        async def controller(combatant):
            controller_name = args.last('controller')
            member = await commands.MemberConverter().convert(ctx, controller_name)
            if member is None:
                return "\u274c New controller not found."
            if member.bot:
                return "\u274c Bots cannot control combatants."
            allowed_mentions.add(member)
            combatant.controller = str(member.id)
            return f"\u2705 {combatant.name}'s controller set to {combatant.controller_mention()}."

        @option()
        async def ac(combatant):
            try:
                new_ac, old_ac = mod_or_set('ac', combatant.ac)
                combatant.ac = new_ac
                return f"\u2705 {combatant.name}'s AC set to {combatant.ac} (was {old_ac})."
            except InvalidArgument as e:
                return f"\u274c {str(e)}"

        @option(pass_group=True)
        async def p(combatant):
            if combatant is combat.current_combatant:
                return "\u274c You cannot change a combatant's initiative on their own turn."
            try:
                new_init, old_init = mod_or_set('p', combatant.init)
                combatant.init = new_init
                combat.sort_combatants()
                return f"\u2705 {combatant.name}'s initiative set to {combatant.init} (was {old_init})."
            except InvalidArgument as e:
                return f"\u274c {str(e)}"

        @option()
        async def group(combatant):
            group_name = args.last('group')
            new_group = combatant.set_group(group_name=group_name)
            if new_group is None:
                return f"\u2705 {combatant.name} removed from all groups."
            return f"\u2705 {combatant.name} added to group {new_group.name}."

        @option(pass_group=True)
        async def name(combatant):
            old_name = combatant.name
            new_name = args.last('name')
            if combat.get_combatant(new_name, True) is not None:
                return f"\u274c There is already another combatant with the name {new_name}."
            elif new_name:
                combatant.name = new_name
                return f"\u2705 {old_name}'s name set to {new_name}."
            else:
                return "\u274c You must pass in a name with the -name tag."

        @option("max")
        async def max_hp(combatant):
            new_max, old_max = mod_or_set('max', combatant.max_hp)
            if new_max < 1:
                return "\u274c Max HP must be at least 1."
            else:
                combatant.max_hp = new_max
                return f"\u2705 {combatant.name}'s HP max set to {new_max} (was {old_max})."

        @option()
        async def hp(combatant):
            new_hp, old_hp = mod_or_set('hp', combatant.hp)
            combatant.set_hp(new_hp)
            return f"\u2705 {combatant.name}'s HP set to {new_hp} (was {old_hp})."

        @option("resist", resist_type="resist")
        @option("immune", resist_type="immune")
        @option("vuln", resist_type="vuln")
        @option("neutral", resist_type="neutral")
        async def resist(combatant, resist_type):
            result = []
            for damage_type in args.get(resist_type):
                damage_type = damage_type.lower()
                combatant.set_resist(damage_type, resist_type)
                result.append(damage_type)
            return f"\u2705 Updated {combatant.name}'s {resist_type}s: {', '.join(result)}"

        # run options
        if target_is_group:
            targets = comb.get_combatants().copy()
        else:
            targets = [comb]
        out = collections.defaultdict(lambda: [])

        for arg_name, opt_func in options.items():
            if arg_name in args:
                for target in targets:
                    response = await opt_func(target)
                    if response:
                        if target.is_private:
                            destination = (await get_guild_member(ctx.guild, int(comb.controller))) or ctx.channel
                        else:
                            destination = ctx.channel
                        out[destination].append(response)

        if out:
            for destination, messages in out.items():
                await destination.send('\n'.join(messages),
                                       allowed_mentions=discord.AllowedMentions(users=list(allowed_mentions)))
            await combat.final()
        else:
            await ctx.send("No valid options found.")

    @init.command()
    async def status(self, ctx, name: str = '', *, args: str = ''):
        """Gets the status of a combatant or group.
        If no name is specified, it will default to current combatant.
        __Valid Arguments__
        private - PMs the controller of the combatant a more detailed status."""

        combat = await Combat.from_ctx(ctx)

        if name == 'private' or name == '':
            combatant = combat.current_combatant
        else:
            combatant = await combat.select_combatant(name, select_group=True)

        if combatant is None:
            await ctx.send("Combatant or group not found.")
            return

        private = 'private' in args.lower() or name == 'private'
        if not isinstance(combatant, CombatantGroup):
            private = private and str(ctx.author.id) == combatant.controller
            status = combatant.get_status(private=private)
            if private and isinstance(combatant, MonsterCombatant):
                status = f"{status}\n* This creature is a {combatant.monster_name}."
        else:
            status = "\n".join([co.get_status(private=private and str(ctx.author.id) == co.controller) for co in
                                combatant.get_combatants()])

        if private:
            await combatant.message_controller(ctx, f"```markdown\n{status}```")
        else:
            await ctx.send("```markdown\n" + status + "```")

    @init.group(invoke_without_command=True)
    async def hp(self, ctx, name: str, *, hp: str = None):
        """Modifies the HP of a combatant."""
        combat = await Combat.from_ctx(ctx)
        combatant = await combat.select_combatant(name)
        if combatant is None:
            return await ctx.send("Combatant not found.")

        if hp is None:
            await ctx.send(f"{combatant.name}: {combatant.hp_str()}")
            if combatant.is_private:
                await combatant.message_controller(ctx, f"{combatant.name}'s HP: {combatant.hp_str(True)}")
            return

        # i hp NAME mod X does not call i hp mod NAME X - handle this
        if hp.startswith('mod '):
            return await ctx.invoke(self.init_hp_mod, name=name, hp=hp[4:])
        elif hp.startswith('set '):
            return await ctx.invoke(self.init_hp_set, name=name, hp=hp[4:])
        elif hp.startswith('max ') or hp == 'max':
            return await ctx.invoke(self.init_hp_max, name=name, hp=hp[3:].strip())

        hp_roll = roll(hp)
        if combatant.hp is None:
            combatant.set_hp(0)
        combatant.modify_hp(hp_roll.total)
        await combat.final()
        if 'd' in hp:
            delta = hp_roll.result
        else:
            delta = f"{hp_roll.total:+}"

        await gameutils.send_hp_result(ctx, combatant, delta)

    @hp.command(name='max')
    async def init_hp_max(self, ctx, name, *, hp: str = None):
        """Sets a combatant's max HP, or sets HP to max if no max is given."""
        combat = await Combat.from_ctx(ctx)
        combatant = await combat.select_combatant(name)
        if combatant is None:
            return await ctx.send("Combatant not found.")

        delta = None
        if not hp:
            before = combatant.hp or 0
            combatant.set_hp(combatant.max_hp)
            delta = f"{combatant.hp - before:+}"
        else:
            hp_roll = roll(hp)
            if hp_roll.total < 1:
                return await ctx.send("You can't have a negative max HP!")
            combatant.max_hp = hp_roll.total

        await combat.final()
        await gameutils.send_hp_result(ctx, combatant, delta)

    @hp.command(name='mod', hidden=True)
    async def init_hp_mod(self, ctx, name, *, hp):
        """Modifies a combatant's current HP."""
        await ctx.invoke(self.hp, name=name, hp=hp)

    @hp.command(name='set')
    async def init_hp_set(self, ctx, name, *, hp):
        """Sets a combatant's HP to a certain value."""
        combat = await Combat.from_ctx(ctx)
        combatant = await combat.select_combatant(name)
        if combatant is None:
            return await ctx.send("Combatant not found.")

        before = combatant.hp or 0
        hp_roll = roll(hp)
        combatant.set_hp(hp_roll.total)
        await combat.final()
        await gameutils.send_hp_result(ctx, combatant, f"{combatant.hp - before:+}")

    @init.command()
    async def thp(self, ctx, name: str, *, thp: str):
        """
        Modifies the temporary HP of a combatant.
        Usage: !init thp <NAME> <HP>
        Sets the combatants' THP if hp is positive, modifies it otherwise (i.e. `!i thp Avrae 5` would set Avrae's THP to 5 but `!i thp Avrae -2` would remove 2 THP).
        """  # noqa: E501
        combat = await Combat.from_ctx(ctx)
        combatant = await combat.select_combatant(name)
        if combatant is None:
            await ctx.send("Combatant not found.")
            return

        thp_roll = roll(thp)
        value = thp_roll.total

        if value >= 0:
            combatant.temp_hp = value
        else:
            combatant.temp_hp += value

        delta = ""
        if 'd' in thp:
            delta = f"({thp_roll.result})"

        await combat.final()
        await gameutils.send_hp_result(ctx, combatant, delta)

    @init.command()
    async def effect(self, ctx, target_name: str, effect_name: str, *args):
        """
        Attaches a status effect to a combatant.
        [args] is a set of args that affects a combatant in combat.
        See `!help init re` to remove effects.
        __**Valid Arguments**__
        -dur <duration> - Sets the duration of the effect, in rounds.
        conc - Makes the effect require concentration. Will end any other concentration effects.
        end - Makes the effect duration tick on the end of turn, rather than the beginning.
        -t <target> - Specifies more combatant's to target, chainable (e.g., "-t or1 -t or2").
        -parent <"[combatant]|[effect]"> - Sets a parent effect from a specified combatant.
        __Attacks__
        adv/dis - Give advantage or disadvantage to all attack rolls.
        -b <bonus> - Adds a bonus to hit.
        -d <damage> - Adds additional damage.
        -attack <"[hit]|[damage]|[description]"> - Adds an attack to the combatant. The effect name will be the name of the attack. No [hit] will autohit (e.g., -attack "|1d6[fire]|")
        __Resists__
        -resist <damage type> - Gives the combatant resistance to the given damage type.
        -immune <damage type> - Gives the combatant immunity to the given damage type.
        -vuln <damage type> - Gives the combatant vulnerability to the given damage type.
        -neutral <damage type> - Removes the combatant's immunity, resistance, or vulnerability to the given damage type.
        magical - Makes all damage from the combatant magical.
        silvered - Makes all damage from the combatant silvered.
        __General__
        -ac <ac> - modifies ac temporarily; adds if starts with +/- or sets otherwise.
        -sb <save bonus> - Adds a bonus to all saving throws.
        -cb <check bonus> - Adds a bonus to all ability checks.
        -sadv/sdis <ability> - Gives advantage/disadvantage on saving throws for the provided ability, or "all" for all saves.
        -maxhp <hp> - modifies maximum hp temporarily; adds if starts with +/- or sets otherwise.
        -desc <description> - Adds a description of the effect.
        """  # noqa: E501
        combat = await Combat.from_ctx(ctx)
        args = argparse(args)

        targets = []

        for i, t in enumerate([target_name] + args.get('t')):
            target = await combat.select_combatant(t, f"Select target #{i + 1}.", select_group=True)
            if isinstance(target, CombatantGroup):
                targets.extend(target.get_combatants())
            else:
                targets.append(target)

        duration = args.last('dur', -1, int)
        conc = args.last('conc', False, bool)
        end = args.last('end', False, bool)
        parent = args.last('parent')
        desc = args.last('desc')

        if parent is not None:
            parent = parent.split('|', 1)
            if not len(parent) == 2:
                raise InvalidArgument("`parent` arg must be formatted `COMBATANT|EFFECT_NAME`")
            p_combatant = await combat.select_combatant(parent[0],
                                                        choice_message="Select the combatant with the parented effect.")
            parent = await p_combatant.select_effect(parent[1])

        embed = EmbedWithAuthor(ctx)
        for combatant in targets:
            if effect_name.lower() in (e.name.lower() for e in combatant.get_effects()):
                out = "Effect already exists."
            else:
                effect_obj = Effect.new(combat, combatant, duration=duration, name=effect_name, effect_args=args,
                                        concentration=conc, tick_on_end=end, desc=desc)
                result = combatant.add_effect(effect_obj)
                if parent:
                    effect_obj.set_parent(parent)
                out = f"Added effect {effect_name} to {combatant.name}."
                if result['conc_conflict']:
                    conflicts = [e.name for e in result['conc_conflict']]
                    out += f"\nRemoved {', '.join(conflicts)} due to concentration conflict!"
            embed.add_field(name=combatant.name, value=out)
        await ctx.send(embed=embed)
        await combat.final()

    @init.command(name='re')
    async def remove_effect(self, ctx, name: str, effect: str = None):
        """Removes a status effect from a combatant or group. Removes all if effect is not passed."""
        combat = await Combat.from_ctx(ctx)

        targets = []

        target = await combat.select_combatant(name, select_group=True)
        if isinstance(target, CombatantGroup):
            targets.extend(target.get_combatants())
        else:
            targets.append(target)

        out = ""

        for combatant in targets:
            if effect is None:
                combatant.remove_all_effects()
                out += f"All effects removed from {combatant.name}.\n"
            else:
                to_remove = await combatant.select_effect(effect)
                children_removed = ""
                if to_remove.children:
                    children_removed = f"Also removed {len(to_remove.children)} child effects.\n"
                to_remove.remove()
                out += f'Effect {to_remove.name} removed from {combatant.name}.\n{children_removed}'
        await ctx.send(out)
        await combat.final()

    @init.group(aliases=['a', 'action'], invoke_without_command=True, help=f"""
    Rolls an attack against another combatant.
    __**Valid Arguments**__
    {VALID_AUTOMATION_ARGS}
    -custom - Makes a custom attack with 0 to hit and base damage. Use `-b` and `-d` to add to hit and damage.
    """)
    async def attack(self, ctx, atk_name=None, *, args=''):
        combat = await ctx.get_combat()
        combatant = combat.current_combatant
        if combatant is None:
            return await ctx.send(f"You must start combat with `{ctx.prefix}init next` first.")

        if atk_name is None:
            return await self.attack_list(ctx, combatant)
        return await self._attack(ctx, combatant, atk_name, args)

    @attack.command(name="list")
    async def attack_list(self, ctx, *args):
        """Lists the active combatant's attacks."""
        combat = await ctx.get_combat()
        combatant = combat.current_combatant
        if combatant is None:
            return await ctx.send(f"You must start combat with `{ctx.prefix}init next` first.")
        return await self._attack_list(ctx, combatant, *args)

    @init.command(help=f"""
    Rolls an attack against another combatant.
    __**Valid Arguments**__
    {VALID_AUTOMATION_ARGS}
    -custom - Makes a custom attack with 0 to hit and base damage. Use `-b` and `-d` to add to hit and damage.
    """)
    async def aoo(self, ctx, combatant_name, atk_name=None, *, args=''):
        combat = await ctx.get_combat()
        try:
            combatant = await combat.select_combatant(combatant_name, "Select the attacker.")
        except SelectionException:
            return await ctx.send("Combatant not found.")

        if atk_name is None or atk_name == 'list':
            return await self._attack_list(ctx, combatant)
        return await self._attack(ctx, combatant, atk_name, args)

    @staticmethod
    async def _attack_list(ctx, combatant, *args):
        combat = await ctx.get_combat()

        if combatant.is_private and combatant.controller != str(ctx.author.id) and str(ctx.author.id) != combat.dm:
            return await ctx.send("You do not have permission to view this combatant's attacks.")

        if not combatant.is_private:
            destination = ctx
        else:
            destination = ctx.message.author

        if isinstance(combatant, PlayerCombatant):
            await actionutils.send_action_list(
                ctx, destination=destination, caster=combatant, attacks=combatant.attacks,
                actions=combatant.character.actions, args=args
            )
        else:
            await actionutils.send_action_list(
                ctx, destination=destination, caster=combatant, attacks=combatant.attacks, args=args
            )

    async def _attack(self, ctx, combatant, atk_name, unparsed_args):
        args = await helpers.parse_snippets(unparsed_args, ctx)
        combat = await ctx.get_combat()

        # argument parsing
        is_player = isinstance(combatant, PlayerCombatant)
        if is_player and combatant.character_owner == str(ctx.author.id):
            args = await helpers.parse_with_character(ctx, combatant.character, args)
        else:
            args = await helpers.parse_with_statblock(ctx, combatant, args)
        args = argparse(args)

        # attack selection/caster handling
        try:
            if isinstance(combatant, CombatantGroup):
                if 'custom' in args:  # group, custom
                    caster = combatant.get_combatants()[0]
                    attack = Attack.new(name=atk_name, bonus_calc='0', damage_calc='0')
                else:  # group, noncustom
                    choices = []  # list of (name, caster, attack)
                    for com in combatant.get_combatants():
                        for atk in com.attacks:
                            choices.append((f"{atk.name} ({com.name})", com, atk))

                    _, caster, attack = await search_and_select(ctx, choices, atk_name, lambda choice: choice[0],
                                                                message="Select your attack.")
            else:
                caster = combatant
                if 'custom' in args:  # single, custom
                    attack = Attack.new(name=atk_name, bonus_calc='0', damage_calc='0')
                elif is_player:  # single, noncustom, action?
                    attack = await actionutils.select_action(
                        ctx, atk_name, attacks=combatant.attacks, actions=combatant.character.actions,
                        message="Select your action."
                    )
                else:  # single, noncustom
                    attack = await actionutils.select_action(
                        ctx, atk_name, attacks=combatant.attacks, message="Select your attack."
                    )
        except SelectionException:
            return await ctx.send("Attack not found.")

        # target handling
        targets = await targetutils.definitely_combat(combat, args, allow_groups=True)

        # embed setup
        embed = discord.Embed(color=combatant.get_color())

        # run
        if isinstance(attack, Attack):
            result = await actionutils.run_attack(ctx, embed, args, caster, attack, targets, combat)
        else:
            result = await actionutils.run_action(ctx, embed, args, caster, attack, targets, combat)

        await ctx.send(embed=embed)
        if (gamelog := self.bot.get_cog('GameLog')) and is_player and result is not None:
            await gamelog.send_automation(ctx, combatant.character, attack.name, result)

    @init.command(aliases=['c'], help=f"""
    Rolls an ability check as the current combatant.
    {VALID_CHECK_ARGS}
    """)
    async def check(self, ctx, check, *, args=''):
        return await self._check(ctx, None, check, args)

    @init.command(aliases=['oc'], help=f"""
    Rolls an ability check as another combatant.
    {VALID_CHECK_ARGS}
    """)
    async def offturncheck(self, ctx, combatant_name, check, *, args=''):
        return await self._check(ctx, combatant_name, check, args)

    async def _check(self, ctx, combatant_name, check, args):
        combat = await Combat.from_ctx(ctx)
        if combatant_name is None:
            combatant = combat.current_combatant
            if combatant is None:
                return await ctx.send(
                    f"You must start combat with `{ctx.prefix}init next` to make a check as the current combatant.")
        else:
            try:
                combatant = await combat.select_combatant(combatant_name, "Select the combatant to make the check.")
            except SelectionException:
                return await ctx.send("Combatant not found.")

        if isinstance(combatant, CombatantGroup):
            return await ctx.send("Groups cannot make checks.")

        skill_key = await search_and_select(ctx, constants.SKILL_NAMES, check, lambda s: s)
        embed = discord.Embed(color=combatant.get_color())

        args = await helpers.parse_snippets(args, ctx)
        args = argparse(args)

        result = checkutils.run_check(skill_key, combatant, args, embed)

        await ctx.send(embed=embed)
        await try_delete(ctx.message)
        if (gamelog := self.bot.get_cog('GameLog')) and isinstance(combatant, PlayerCombatant):
            await gamelog.send_check(ctx, combatant.character, result.skill_name, result.rolls)

    @init.command(aliases=['s'], help=f"""
    Rolls an ability save as the current combatant.
    {VALID_SAVE_ARGS}
    """)
    async def save(self, ctx, save, *, args=''):
        return await self._save(ctx, None, save, args)

    @init.command(aliases=['os'], help=f"""
    Rolls an ability save as another combatant.
    {VALID_CHECK_ARGS}
    """)
    async def offturnsave(self, ctx, combatant_name, save, *, args=''):
        return await self._save(ctx, combatant_name, save, args)

    async def _save(self, ctx, combatant_name, save, args):
        combat = await Combat.from_ctx(ctx)
        if combatant_name is None:
            combatant = combat.current_combatant
            if combatant is None:
                return await ctx.send(
                    f"You must start combat with `{ctx.prefix}init next` to make a save as the current combatant.")
        else:
            try:
                combatant = await combat.select_combatant(combatant_name, "Select the combatant to make the save.")
            except SelectionException:
                return await ctx.send("Combatant not found.")

        if isinstance(combatant, CombatantGroup):
            return await ctx.send("Groups cannot make saves.")

        embed = discord.Embed(color=combatant.get_color())
        args = await helpers.parse_snippets(args, ctx)
        args = argparse(args)

        result = checkutils.run_save(save, combatant, args, embed)

        # send
        await ctx.send(embed=embed)
        await try_delete(ctx.message)
        if (gamelog := self.bot.get_cog('GameLog')) and isinstance(combatant, PlayerCombatant):
            await gamelog.send_save(ctx, combatant.character, result.skill_name, result.rolls)

    @init.command(help=f"""
    Casts a spell against another combatant.
    __**Valid Arguments**__
    {VALID_SPELLCASTING_ARGS}
    
    {VALID_AUTOMATION_ARGS}
    """)
    async def cast(self, ctx, spell_name, *, args=''):
        return await self._cast(ctx, None, spell_name, args)

    @init.command(aliases=['rc'], help=f"""
    Casts a spell against another combatant.
    __**Valid Arguments**__
    {VALID_SPELLCASTING_ARGS}
    
    {VALID_AUTOMATION_ARGS}
    """)
    async def reactcast(self, ctx, combatant_name, spell_name, *, args=''):
        return await self._cast(ctx, combatant_name, spell_name, args)

    async def _cast(self, ctx, combatant_name, spell_name, args):
        args = await helpers.parse_snippets(args, ctx)
        combat = await Combat.from_ctx(ctx)

        if combatant_name is None:
            combatant = combat.current_combatant
            if combatant is None:
                return await ctx.send(f"You must start combat with `{ctx.prefix}init next` first.")
        else:
            try:
                combatant = await combat.select_combatant(combatant_name, "Select the caster.")
            except SelectionException:
                return await ctx.send("Combatant not found.")

        if isinstance(combatant, CombatantGroup):
            return await ctx.send("Groups cannot cast spells.")

        is_character = isinstance(combatant, PlayerCombatant)

        if is_character and combatant.character_owner == str(ctx.author.id):
            args = await helpers.parse_with_character(ctx, combatant.character, args)
        else:
            args = await helpers.parse_with_statblock(ctx, combatant, args)
        args = argparse(args)

        if not args.last('i', type_=bool):
            try:
                spell = await select_spell_full(ctx, spell_name,
                                                list_filter=lambda s: s.name in combatant.spellbook)
            except NoSelectionElements:
                return await ctx.send(f"No matching spells found in the combatant's spellbook. Cast again "
                                      f"with the `-i` argument to ignore restrictions!")
        else:
            spell = await select_spell_full(ctx, spell_name)

        targets = await targetutils.definitely_combat(combat, args, allow_groups=True)

        result = await spell.cast(ctx, combatant, targets, args, combat=combat)

        embed = result.embed
        embed.colour = combatant.get_color()
        await ctx.send(embed=embed)
        await combat.final()
        if (gamelog := self.bot.get_cog('GameLog')) and is_character and result.automation_result:
            await gamelog.send_automation(ctx, combatant.character, spell.name, result.automation_result)

    @init.command(name='remove')
    async def remove_combatant(self, ctx, *, name: str):
        """Removes a combatant or group from the combat.
        Usage: !init remove <NAME>"""
        combat = await Combat.from_ctx(ctx)

        combatant = await combat.select_combatant(name, select_group=True)
        if combatant is None:
            return await ctx.send("Combatant not found.")

        if combatant is combat.current_combatant:
            return await ctx.send("You cannot remove a combatant on their own turn.")

        if combatant.group is not None:
            group = combat.get_group(combatant.group)
            if len(group.get_combatants()) <= 1 and group is combat.current_combatant:
                return await ctx.send(
                    "You cannot remove a combatant if they are the only remaining combatant in this turn.")
        combat.remove_combatant(combatant)
        await ctx.send("{} removed from combat.".format(combatant.name))
        await combat.final()

    @init.command()
    async def end(self, ctx, args=None):
        """Ends combat in the channel.
        __Valid Arguments__
        -force - Forces an init to end, in case it's erroring."""

        to_end = await confirm(ctx, 'Are you sure you want to end combat? (Reply with yes/no)', True)

        if to_end is None:
            return await ctx.send('Timed out waiting for a response or invalid response.', delete_after=10)
        elif not to_end:
            return await ctx.send('OK, cancelling.', delete_after=10)

        msg = await ctx.send("OK, ending...")
        if args != '-force':
            combat = await Combat.from_ctx(ctx)

            try:
                await ctx.author.send(f"End of combat report: {combat.round_num} rounds "
                                      f"{combat.get_summary(True)}")

                summary = combat.get_summary_msg()
                await summary.edit(content=combat.get_summary() + " ```-----COMBAT ENDED-----```")
                await summary.unpin()
            except discord.HTTPException:
                pass

            await combat.end()
        else:
            await self.bot.mdb.combats.delete_one({"channel": str(ctx.channel.id)})

        await msg.edit(content="Combat ended.")


def setup(bot):
    bot.add_cog(InitTracker(bot))<|MERGE_RESOLUTION|>--- conflicted
+++ resolved
@@ -213,11 +213,7 @@
         -thp <thp> - Sets starting THP.
         -ac <ac> - Sets the combatant's starting AC.
         -note <note> - Sets the combatant's note.
-<<<<<<< HEAD
         -pro|str|dex|con|int|wis|cha <value> - Sets the monster's ability score to the given number. Does not effect attack rolls or spells. Min of 0, max of 100 for each stat.
-=======
-        -pro|str|dex|con|int|wis|cha <value> - Sets the monster's ability score to the given number. Does not effect attack rolls or spells.
->>>>>>> b54c3d78
         -myskills - Checks if a player is currently in combat, and if so, copies their current skill and save proficiencies to this creature.
         """
 
@@ -242,15 +238,9 @@
         
         # Check for custom stats
         cust={}
-<<<<<<< HEAD
-        for stat in (('pro',)+STAT_ABBREVIATIONS):
-            if (stat_arg := args.last(stat, type_=int)):
-                cust[stat]= (max(max(stat_arg,100),0))
-=======
         for i in args:
             if i in STAT_ABBREVIATIONS:
                 cust[i]=args.last(i, type_=int)
->>>>>>> b54c3d78
         
         if args.get("myskills"):
             char: Character = await Character.from_ctx(ctx)
@@ -319,11 +309,7 @@
                     to_pm += f"{name} began with {rolled_hp.result} HP.\n"
                     rolled_hp = max(rolled_hp.total, 1)
 
-<<<<<<< HEAD
                 me = MonsterCombatant.from_monster(monster, ctx, combat, name, controller, init, private, stts, sklls, svs,
-=======
-                me = MonsterCombatant.from_monster(monster, ctx, combat, name, controller, init, private, cust, stts, sklls, svs,
->>>>>>> b54c3d78
                                                    hp=hp or rolled_hp, ac=ac)
 
                 # -thp (#1142)
