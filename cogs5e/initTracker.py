--- conflicted
+++ resolved
@@ -15,14 +15,8 @@
 from cogs5e.models.initiative import Combat, Combatant, CombatantGroup, Effect, MonsterCombatant, PlayerCombatant
 from cogs5e.models.sheet.attack import Attack
 from cogs5e.models.sheet.base import Skill
-<<<<<<< HEAD
-from cogs5e.utils import attackutils, checkutils, targetutils
+from cogs5e.utils import actionutils, checkutils, gameutils, targetutils
 from cogs5e.utils.help_constants import *  # noqa: F403
-=======
-from cogs5e.models.sheet.resistance import Resistances
-from cogs5e.utils import actionutils, checkutils, gameutils, targetutils
-from cogs5e.utils.help_constants import *
->>>>>>> ed885795
 from cogsmisc.stats import Stats
 from gamedata.lookuputils import select_monster_full, select_spell_full
 from utils import constants
@@ -285,7 +279,6 @@
         out = ''
         to_pm = ''
 
-<<<<<<< HEAD
         if args.last('controller'):
             controller_name = args.last('controller')
             member = await commands.MemberConverter().convert(ctx, controller_name)
@@ -294,8 +287,6 @@
         if hp and hp < 1:
             return await ctx.send("You must pass in a positive, nonzero HP with the -hp tag.")
 
-=======
->>>>>>> ed885795
         try:  # Attempt to get the add as a number
             n_result = int(n)
         except ValueError:  # if we're not a number, are we dice
@@ -703,12 +694,8 @@
         -neutral <damage type> - Removes the combatants' immunity, resistance, or vulnerability to the given damage type.
         -group <group> - Adds the combatant to a group. To remove them from group, use -group None.
         -max <maxhp> - Modifies the combatants' Max HP. Adds if starts with +/- or sets otherwise.
-<<<<<<< HEAD
-        -hp <hp> - Modifies current HP. Adds if starts with +/- or sets otherwise."""  # noqa: E501
-=======
         -hp <hp> - Modifies current HP. Adds if starts with +/- or sets otherwise.
         """  # noqa: E501
->>>>>>> ed885795
         combat = await Combat.from_ctx(ctx)
 
         comb = await combat.select_combatant(name, select_group=True)
@@ -975,12 +962,8 @@
         """
         Modifies the temporary HP of a combatant.
         Usage: !init thp <NAME> <HP>
-<<<<<<< HEAD
-        Sets the combatants' THP if hp is positive, modifies it otherwise (i.e. `!i thp Avrae 5` would set Avrae's THP to 5 but `!i thp Avrae -2` would remove 2 THP)."""  # noqa: E501
-=======
         Sets the combatants' THP if hp is positive, modifies it otherwise (i.e. `!i thp Avrae 5` would set Avrae's THP to 5 but `!i thp Avrae -2` would remove 2 THP).
         """  # noqa: E501
->>>>>>> ed885795
         combat = await Combat.from_ctx(ctx)
         combatant = await combat.select_combatant(name)
         if combatant is None:
@@ -1031,14 +1014,9 @@
         -sb <save bonus> - Adds a bonus to all saving throws.
         -cb <check bonus> - Adds a bonus to all ability checks.
         -sadv/sdis <ability> - Gives advantage/disadvantage on saving throws for the provided ability, or "all" for all saves.
-<<<<<<< HEAD
-        -desc <description> - Adds a description of the effect."""  # noqa: E501
-
-=======
         -maxhp <hp> - modifies maximum hp temporarily; adds if starts with +/- or sets otherwise.
         -desc <description> - Adds a description of the effect.
         """  # noqa: E501
->>>>>>> ed885795
         combat = await Combat.from_ctx(ctx)
         args = argparse(args)
 
@@ -1117,12 +1095,7 @@
     __**Valid Arguments**__
     {VALID_AUTOMATION_ARGS}
     -custom - Makes a custom attack with 0 to hit and base damage. Use `-b` and `-d` to add to hit and damage.
-<<<<<<< HEAD
     """)  # noqa: F405
-    async def attack(self, ctx, atk_name, *, args=''):
-        return await self._attack(ctx, None, atk_name, args)
-=======
-    """)
     async def attack(self, ctx, atk_name=None, *, args=''):
         combat = await ctx.get_combat()
         combatant = combat.current_combatant
@@ -1132,7 +1105,6 @@
         if atk_name is None:
             return await self.attack_list(ctx, combatant)
         return await self._attack(ctx, combatant, atk_name, args)
->>>>>>> ed885795
 
     @attack.command(name="list")
     async def attack_list(self, ctx, *args):
@@ -1148,7 +1120,7 @@
     __**Valid Arguments**__
     {VALID_AUTOMATION_ARGS}
     -custom - Makes a custom attack with 0 to hit and base damage. Use `-b` and `-d` to add to hit and damage.
-    """)
+    """)  # noqa: F405
     async def aoo(self, ctx, combatant_name, atk_name=None, *, args=''):
         combat = await ctx.get_combat()
         try:
@@ -1172,22 +1144,11 @@
         else:
             destination = ctx.message.author
 
-<<<<<<< HEAD
-    @init.command(help=f"""
-    Rolls an attack against another combatant.
-    __**Valid Arguments**__
-    {VALID_AUTOMATION_ARGS}
-    -custom - Makes a custom attack with 0 to hit and base damage. Use `-b` and `-d` to add to hit and damage.
-    """)  # noqa: F405
-    async def aoo(self, ctx, combatant_name, atk_name, *, args=''):
-        return await self._attack(ctx, combatant_name, atk_name, args)
-=======
         if isinstance(combatant, PlayerCombatant):
             await actionutils.send_action_list(destination, caster=combatant, attacks=combatant.attacks,
                                                actions=combatant.character.actions, args=args)
         else:
             await actionutils.send_action_list(destination, caster=combatant, attacks=combatant.attacks, args=args)
->>>>>>> ed885795
 
     async def _attack(self, ctx, combatant, atk_name, unparsed_args):
         args = await helpers.parse_snippets(unparsed_args, ctx)
@@ -1266,13 +1227,9 @@
         if combatant_name is None:
             combatant = combat.current_combatant
             if combatant is None:
-<<<<<<< HEAD
-                return await ctx.send(f"You must start combat with `{ctx.prefix}init next` "
+                return await ctx.send(
+                    f"You must start combat with `{ctx.prefix}init next` "
                                       "to make a check as the current combatant.")
-=======
-                return await ctx.send(
-                    f"You must start combat with `{ctx.prefix}init next` to make a check as the current combatant.")
->>>>>>> ed885795
         else:
             try:
                 combatant = await combat.select_combatant(combatant_name, "Select the combatant to make the check.")
@@ -1314,13 +1271,9 @@
         if combatant_name is None:
             combatant = combat.current_combatant
             if combatant is None:
-<<<<<<< HEAD
-                return await ctx.send(f"You must start combat with `{ctx.prefix}init next`"
+                return await ctx.send(
+                    f"You must start combat with `{ctx.prefix}init next`"
                                       "to make a save as the current combatant.")
-=======
-                return await ctx.send(
-                    f"You must start combat with `{ctx.prefix}init next` to make a save as the current combatant.")
->>>>>>> ed885795
         else:
             try:
                 combatant = await combat.select_combatant(combatant_name, "Select the combatant to make the save.")
