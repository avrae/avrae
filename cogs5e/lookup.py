--- conflicted
+++ resolved
@@ -518,11 +518,7 @@
                 embed_queue.append(temp_embed)
 
         if higher_levels:
-<<<<<<< HEAD
             add_fields_from_long_text(embed_queue[-1], "At Higher Levels", higher_levels)
-=======
-            embed_queue[-1].add_field(name="At Higher Levels", value=higher_levels, inline=False)
->>>>>>> cc33db80
 
         if spell.source == 'homebrew':
             embed_queue[-1].set_footer(text="Homebrew content.", icon_url=HOMEBREW_ICON)
