--- conflicted
+++ resolved
@@ -81,11 +81,7 @@
             name = "condition"
         else:
             name = f"Condition: {name}"
-<<<<<<< HEAD
-        await self._rule(ctx, name)
-=======
         await self.rule(ctx, name=name)
->>>>>>> 1d854818
 
     @commands.command(aliases=["reference"])
     async def rule(self, ctx, *, name: str = None):
@@ -252,11 +248,7 @@
                 await inter.send("Race not found.", ephemeral=True)
                 return
             name = name[0]
-<<<<<<< HEAD
-        await self._check_access(inter, name, ["race"])
-=======
         await self._check_access(inter, name, ["race", "subrace"])
->>>>>>> 1d854818
         return await self._race(inter, name)
 
     @slash_race.autocomplete("name")
@@ -712,12 +704,6 @@
         embed_queue[0].set_thumbnail(url=monster.get_image_url())
         await Stats.increase_stat(ctx, "monsters_looked_up_life")
 
-<<<<<<< HEAD
-        if pm or (visible and pm_dm and req_dm_monster):
-            await ctx.author.send(embeds=embed_queue)
-        else:
-            await destination.send(embeds=embed_queue)
-=======
         for i, embed in enumerate(embed_queue):
             if pm or (visible and pm_dm and req_dm_monster):
                 await ctx.author.send(embed=embed)
@@ -727,7 +713,6 @@
             else:
                 # and the rest are to the channel
                 await destination.channel.send(embed=embed)
->>>>>>> 1d854818
 
     @commands.command()
     async def monimage(self, ctx, *, name: str):
@@ -745,11 +730,7 @@
         monster = await lookuputils.search_entities(ctx, {"monster": choices}, name, pm=hide_name)
         await Stats.increase_stat(ctx, "monsters_looked_up_life")
 
-<<<<<<< HEAD
-        await self._monimage(monster, hide_name)
-=======
         await self._monimage(ctx, monster, hide_name)
->>>>>>> 1d854818
 
     @slash_lookup.sub_command(name="monimage", description="Shows a monster's image.")
     async def slash_monimage(
@@ -981,9 +962,6 @@
             embed_queue[0].set_thumbnail(url=spell.image)
 
         await Stats.increase_stat(ctx, "spells_looked_up_life")
-<<<<<<< HEAD
-        await destination.send(embeds=embed_queue)
-=======
 
         for i, embed in enumerate(embed_queue):
             if i == 0:
@@ -992,7 +970,6 @@
             else:
                 # and the rest are to the channel
                 await destination.channel.send(embed=embed)
->>>>>>> 1d854818
 
     # ==== items ====
     @commands.command(name="item")
@@ -1016,11 +993,7 @@
                 await inter.send("Item not found.", ephemeral=True)
                 return
             name = name[0]
-<<<<<<< HEAD
-        await self._check_access(inter, name, ["adventuring-gear", "armor", "magic-item", "weapons"])
-=======
         await self._check_access(inter, name, ["adventuring-gear", "armor", "magic-item", "weapon"])
->>>>>>> 1d854818
         return await self._item(inter, name)
 
     @slash_item.autocomplete("name")
