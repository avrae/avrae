from typing import Any, Callable, Optional, TYPE_CHECKING, Union

import aliasing.api.statblock
import aliasing.evaluators
from utils.functions import get_guild_member
from .effects import *
from .errors import *
from .results import *
from .runtime import *

if TYPE_CHECKING:
    from cogs5e.models.sheet.statblock import StatBlock
    from utils.argparser import ParsedArguments
    from cogs5e.initiative import Combat, InitiativeEffect
    from gamedata.spell import Spell


class Automation:
    def __init__(self, effects: list):
        self.effects = effects

    @classmethod
    def from_data(cls, data: list):
        if data is not None:
            automation_effects = Effect.deserialize(data)
            return cls(automation_effects)
        return None

    def to_dict(self):
        return [e.to_dict() for e in self.effects]

    async def run(
        self,
        ctx,
        embed,
<<<<<<< HEAD
        caster: "StatBlock",
        targets: list[Union[str, "StatBlock"]],
        args: "ParsedArguments",
        combat: Optional["Combat"] = None,
        spell: Optional["Spell"] = None,
        conc_effect: Optional["InitiativeEffect"] = None,
        ab_override: Optional[int] = None,
        dc_override: Optional[int] = None,
        spell_override: Optional[int] = None,
        title: Optional[str] = None,
        before: Callable[[AutomationContext], Any] = None,
        ieffect: Optional["InitiativeEffect"] = None,
    ) -> AutomationResult:
=======
        caster,
        targets,
        args,
        combat=None,
        spell=None,
        conc_effect=None,
        ab_override=None,
        dc_override=None,
        spell_override=None,
        title=None,
        before=None,
        after=None,
        crit_type=None,
    ):
>>>>>>> 697cb712
        """
        Runs automation.

        :param ctx: The discord context the automation is being run in.
        :type ctx: discord.ext.commands.Context
        :param embed: The embed to add automation fields to.
        :type embed: discord.Embed
        :param caster: The StatBlock casting this automation.
        :param targets: A list of str or StatBlock or None hit by this automation.
        :param args: ParsedArguments.
        :param combat: The combat this automation is being run in.
        :param spell: The spell being cast that is running this automation.
        :param conc_effect: The initiative effect that is used to track concentration caused by running this.
        :param ab_override: Forces a default attack bonus.
        :param dc_override: Forces a default DC.
        :param spell_override: Forces a default spell modifier.
        :param title: The title of the action, used when sending private messages after execution.
        :param before: A function, taking in the AutomationContext, to run before automation runs.
<<<<<<< HEAD
        :param ieffect: If the automation is running as an effect of an InitiativeEffect, the InitiativeEffect that has
                        the interaction that triggered this run (used for the Remove IEffect automation effect).
=======
        :type before: function
        :param after: A function, taking in the AutomationContext, to run after automation runs.
        :type after: function
        :param crit_type: The method of adding critical damage
        :type crit_type: utils.enums.CritDamageType
        :rtype: AutomationResult
>>>>>>> 697cb712
        """
        if not targets:
            targets = []
        autoctx = AutomationContext(
            ctx,
            embed,
            caster,
            targets,
            args,
            combat,
<<<<<<< HEAD
            spell=spell,
            conc_effect=conc_effect,
            ab_override=ab_override,
            dc_override=dc_override,
            spell_override=spell_override,
            ieffect=ieffect,
=======
            spell,
            conc_effect,
            ab_override,
            dc_override,
            spell_override,
            crit_type=crit_type,
>>>>>>> 697cb712
        )

        if before is not None:
            before(autoctx)

        automation_results = []

        for effect in self.effects:
            await effect.preflight(autoctx)

        for effect in self.effects:
            automation_results.append(effect.run(autoctx))

        autoctx.build_embed()
        for user, msgs in autoctx.pm_queue.items():
            try:
                member = await get_guild_member(ctx.guild, int(user))
                if title:
                    await member.send(f"{title}\n" + "\n".join(msgs))
                else:
                    await member.send("\n".join(msgs))
            except:
                pass

        return AutomationResult(
            children=automation_results, is_spell=autoctx.is_spell, caster_needs_commit=autoctx.caster_needs_commit
        )

    def build_str(self, caster):
        """
        :type caster: :class:`~cogs5e.models.sheet.statblock.StatBlock
        """
        if not self.effects:
            return "No effects."
        evaluator = aliasing.evaluators.AutomationEvaluator.with_caster(caster)
        evaluator.builtins["caster"] = aliasing.api.statblock.AliasStatBlock(caster)
        inner = Effect.build_child_str(self.effects, caster, evaluator)
        if not inner:
            inner = ", ".join(e.type for e in self.effects)
        return f"{inner[0].upper()}{inner[1:]}."

    def __str__(self):
        return f"Automation ({len(self.effects)} effects)"<|MERGE_RESOLUTION|>--- conflicted
+++ resolved
@@ -2,6 +2,7 @@
 
 import aliasing.api.statblock
 import aliasing.evaluators
+from utils.enums import CritDamageType
 from utils.functions import get_guild_member
 from .effects import *
 from .errors import *
@@ -33,7 +34,6 @@
         self,
         ctx,
         embed,
-<<<<<<< HEAD
         caster: "StatBlock",
         targets: list[Union[str, "StatBlock"]],
         args: "ParsedArguments",
@@ -45,24 +45,9 @@
         spell_override: Optional[int] = None,
         title: Optional[str] = None,
         before: Callable[[AutomationContext], Any] = None,
+        crit_type: CritDamageType = None,
         ieffect: Optional["InitiativeEffect"] = None,
     ) -> AutomationResult:
-=======
-        caster,
-        targets,
-        args,
-        combat=None,
-        spell=None,
-        conc_effect=None,
-        ab_override=None,
-        dc_override=None,
-        spell_override=None,
-        title=None,
-        before=None,
-        after=None,
-        crit_type=None,
-    ):
->>>>>>> 697cb712
         """
         Runs automation.
 
@@ -81,17 +66,9 @@
         :param spell_override: Forces a default spell modifier.
         :param title: The title of the action, used when sending private messages after execution.
         :param before: A function, taking in the AutomationContext, to run before automation runs.
-<<<<<<< HEAD
+        :param crit_type: The method of adding critical damage
         :param ieffect: If the automation is running as an effect of an InitiativeEffect, the InitiativeEffect that has
                         the interaction that triggered this run (used for the Remove IEffect automation effect).
-=======
-        :type before: function
-        :param after: A function, taking in the AutomationContext, to run after automation runs.
-        :type after: function
-        :param crit_type: The method of adding critical damage
-        :type crit_type: utils.enums.CritDamageType
-        :rtype: AutomationResult
->>>>>>> 697cb712
         """
         if not targets:
             targets = []
@@ -102,21 +79,13 @@
             targets,
             args,
             combat,
-<<<<<<< HEAD
             spell=spell,
             conc_effect=conc_effect,
             ab_override=ab_override,
             dc_override=dc_override,
             spell_override=spell_override,
+            crit_type=crit_type,
             ieffect=ieffect,
-=======
-            spell,
-            conc_effect,
-            ab_override,
-            dc_override,
-            spell_override,
-            crit_type=crit_type,
->>>>>>> 697cb712
         )
 
         if before is not None:
