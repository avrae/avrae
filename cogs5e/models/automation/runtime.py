--- conflicted
+++ resolved
@@ -24,11 +24,8 @@
         ab_override=None,
         dc_override=None,
         spell_override=None,
-<<<<<<< HEAD
+        crit_type=CritDamageType.NORMAL,
         ieffect=None
-=======
-        crit_type=CritDamageType.NORMAL,
->>>>>>> 697cb712
     ):
         self.ctx = ctx
         self.embed = embed
@@ -36,6 +33,7 @@
         self.targets = targets
         self.args = args
         self.combat = combat
+        self.crit_type = crit_type
 
         # spellcasting utils
         self.spell = spell
@@ -44,12 +42,8 @@
         self.spell_level_override = None  # used in Cast Spell effect
         self.conc_effect = conc_effect
 
-<<<<<<< HEAD
         # InitiativeEffect utils
         self.ieffect = ieffect
-=======
-        self.crit_type = crit_type
->>>>>>> 697cb712
 
         self.metavars = {
             # caster, targets as default (#1335)
