--- conflicted
+++ resolved
@@ -316,7 +316,7 @@
 
     async def set_server_active(self, ctx):
         """
-        Removes all server-active characters and sets the character as active on the current server. 
+        Removes all server-active characters and sets the character as active on the current server.
         Raises NoPrivateMessage() if not in a server.
         """
         if ctx.guild is None:
@@ -614,11 +614,7 @@
             self._live_integration.sync_slots()
 
 
-<<<<<<< HEAD
+SetActiveResult = namedtuple('SetActiveResult', 'did_unset_server_active')
+
 INTEGRATION_MAP = {"dicecloud": DicecloudIntegration, "beyond": DDBSheetSync}
-=======
-SetActiveResult = namedtuple('SetActiveResult', 'did_unset_server_active')
-
-INTEGRATION_MAP = {"dicecloud": DicecloudIntegration}
->>>>>>> 3f2c9940
 DESERIALIZE_MAP = {**_DESER, "spellbook": CharacterSpellbook, "actions": Actions}