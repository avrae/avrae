--- conflicted
+++ resolved
@@ -499,10 +499,5 @@
             self._live_integration.sync_slots()
 
 
-<<<<<<< HEAD
 INTEGRATION_MAP = {"dicecloud": DicecloudIntegration, "beyond": DDBSheetSync}
-DESERIALIZE_MAP = {**_DESER, "spellbook": CharacterSpellbook}
-=======
-INTEGRATION_MAP = {"dicecloud": DicecloudIntegration}
-DESERIALIZE_MAP = {**_DESER, "spellbook": CharacterSpellbook, "actions": Actions}
->>>>>>> 981a8463
+DESERIALIZE_MAP = {**_DESER, "spellbook": CharacterSpellbook, "actions": Actions}