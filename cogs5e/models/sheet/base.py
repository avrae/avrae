from utils.constants import SAVE_NAMES, SKILL_MAP, SKILL_NAMES, STAT_ABBREVIATIONS, STAT_NAMES, ABILITY_NAMES
from utils.functions import camel_to_title, verbose_stat


class BaseStats:
    def __init__(self, prof_bonus: int, strength: int, dexterity: int, constitution: int, intelligence: int,
                 wisdom: int, charisma: int):
        self.prof_bonus = prof_bonus
        self.strength = strength
        self.dexterity = dexterity
        self.constitution = constitution
        self.intelligence = intelligence
        self.wisdom = wisdom
        self.charisma = charisma

    @classmethod
    def from_dict(cls, d):
        return cls(**d)

    def to_dict(self):
        return {
            "prof_bonus": self.prof_bonus, "strength": self.strength, "dexterity": self.dexterity,
            "constitution": self.constitution, "intelligence": self.intelligence, "wisdom": self.wisdom,
            "charisma": self.charisma
        }

    # ---------- main funcs ----------
    @classmethod
    def default(cls):
        return cls(0, 10, 10, 10, 10, 10, 10)
    
    @classmethod
    def custstats(cls,cust,origstats):
        stats=[]
<<<<<<< HEAD
        abils=('pro',)+STAT_ABBREVIATIONS
        for i in range(len(abils)):
            stat=abils[i]
=======
        for i in range(len(STAT_ABBREVIATIONS)):
            stat=STAT_ABBREVIATIONS[i]
>>>>>>> b54c3d78
            stats.append(cust[stat] if stat in cust.keys() else origstats.get_mod(stat))
        return cls(stats[0],stats[1],stats[2],stats[3],stats[4],stats[5],stats[6])
            

    def get_mod(self, stat: str):
        abbr_stat = stat.lower()[:3]
        abils=('pro',)+STAT_ABBREVIATIONS
        if abbr_stat not in abils:
            raise ValueError(f"{stat} is not a valid stat.")
        return {
            'pro': self.prof_bonus, 'str': self.strength // 2 - 5, 'dex': self.dexterity // 2 - 5,
            'con': self.constitution // 2 - 5, 'int': self.intelligence // 2 - 5,
            'wis': self.wisdom // 2 - 5, 'cha': self.charisma // 2 - 5
        }[abbr_stat]

    def __str__(self):
        return f"**PRO**: +{self.prof_bonus} " \
               f"**STR**: {self.strength} ({(self.strength - 10) // 2:+}) " \
               f"**DEX**: {self.dexterity} ({(self.dexterity - 10) // 2:+}) " \
               f"**CON**: {self.constitution} ({(self.constitution - 10) // 2:+})\n" \
               f"**INT**: {self.intelligence} ({(self.intelligence - 10) // 2:+}) " \
               f"**WIS**: {self.wisdom} ({(self.wisdom - 10) // 2:+}) " \
               f"**CHA**: {self.charisma} ({(self.charisma - 10) // 2:+})"

    def __getitem__(self, item):  # little bit hacky, but works
        if item not in ABILITY_NAMES:
            raise ValueError(f"{item} is not a stat.")
        return getattr(self, item)


class Levels:
    def __init__(self, classes: dict = None, total_level: int = None):
        if classes is None:
            classes = {}
        self.total_level = total_level or sum(classes.values())
        self.classes = classes

    @classmethod
    def from_dict(cls, d):
        return cls(**d)

    def to_dict(self):
        return {"total_level": self.total_level, "classes": self.classes}

    # ---------- main funcs ----------
    def __iter__(self):
        """
        An iterator of (Class, Level) pairs (e.g. (Bard, 5), (Warlock, 1)) that a character has at least 1 class in.
        """
        for cls, lvl in self.classes.items():
            if lvl > 0:
                yield cls, lvl

    def get(self, cls_name: str, default=0):
        return self.classes.get(cls_name, default)

    def __str__(self):
        return '/'.join(f"{cls} {lvl}" for cls, lvl in self)


class Skill:
    def __init__(self, value, prof: float = 0, bonus: int = 0, adv=None):
        # mod = value = base + (pb * prof) + bonus
        # adv = tribool (False, None, True) = (dis, normal, adv)
        if prof not in (0, 0.5, 1, 2):
            raise ValueError("Prof must be 0, 0.5, 1, or 2.")
        self.value = value
        self.prof = prof
        self.bonus = bonus
        self.adv = adv

    @classmethod
    def from_dict(cls, d):
        return cls(**d)

    def to_dict(self):
        out = {"value": self.value}
        if self.prof != 0:
            out['prof'] = self.prof
        if self.bonus != 0:
            out['bonus'] = self.bonus
        if self.adv is not None:
            out['adv'] = self.adv
        return out

    # ---------- main funcs ----------
    def d20(self, base_adv=None, reroll: int = None, min_val: int = None, mod_override=None):
        if base_adv is None:
            adv = self.adv
        elif self.adv is None:
            adv = base_adv
        elif base_adv is self.adv:
            adv = self.adv
        else:
            adv = None

        # reroll string (#1199)
        reroll_str = ''
        if reroll:
            reroll_str = f"ro{reroll}"

        if adv is False:
            base = f"2d20{reroll_str}kl1"
        elif adv is True:
            base = f"2d20{reroll_str}kh1"
        else:
            base = f"1d20{reroll_str}"

        if min_val:
            base = f"{base}mi{min_val}"

        if mod_override is None:
            out = f"{base}{self.value:+}"
        else:
            out = f"{base}{mod_override:+}"
        return out

    def __int__(self):
        return self.value

    def __repr__(self):
        return f"<Skill value={self.value} prof={self.prof} bonus={self.bonus} adv={self.adv}>"


class Skills:
    def __init__(self, skills):
        self.skills = skills

    @classmethod
    def from_dict(cls, d):
        if set(d.keys()) != set(SKILL_NAMES):
            raise ValueError(f"Some skills are missing. "
                             f"Difference: {set(d.keys()).symmetric_difference(set(SKILL_NAMES))}")
        skills = {k: Skill.from_dict(v) for k, v in d.items()}
        return cls(skills)

    def to_dict(self):
        return {k: self.skills[k].to_dict() for k in SKILL_NAMES}

    # ---------- main funcs ----------
    @classmethod
    def default(cls, base_stats: BaseStats = None):
        """Returns a skills object with skills set to default values, based on stats."""
        if base_stats is None:
            base_stats = BaseStats.default()
        skills = {}
        for skill in SKILL_NAMES:
            skills[skill] = Skill(base_stats.get_mod(SKILL_MAP[skill]))
        return cls(skills)
    
    @classmethod
    def custskills(cls, origskills, custstats: BaseStats = None, addiskls = None):
        """Returns a skills object with skills set to default values, based on stats."""
        if custstats is None:
            custstats = BaseStats.default()
        skills = {}
        for skill in SKILL_NAMES:
<<<<<<< HEAD
            skills[skill] = Skill(custstats.get_mod(SKILL_MAP[skill])+(custstats.get_mod('pro')*max(origskills[skill].prof,
                                    (addiskls[skill].prof if addiskls else 0)))+origskills[skill].bonus,
                                    max(origskills[skill].prof,(addiskls[skill].prof if addiskls else 0)), 
=======
            skills[skill] = Skill(custstats.get_mod(SKILL_MAP[skill])+(custstats.get_mod('pro')*max(origskills[skill].prof,(addiskls[skill].prof if addiskls!=None else 0)))
                                    +origskills[skill].bonus, max(origskills[skill].prof,(addiskls[skill].prof if addiskls!=None else 0)), 
>>>>>>> b54c3d78
                                    origskills[skill].bonus, origskills[skill].adv)
        return cls(skills)

    def update(self, explicit_skills: dict):
        """
        Updates skills with an explicit dictionary of modifiers or Skills.
        All ints provided are assumed to have prof=1.
        """
        for skill, mod in explicit_skills.items():
            if skill not in self.skills:
                raise ValueError(f"{skill} is not a skill.")
            if isinstance(mod, int):
                self.skills[skill].value = mod
                self.skills[skill].prof = 1
            else:
                self.skills[skill] = mod

    def __getattr__(self, item):
        if item not in self.skills:
            raise ValueError(f"{item} is not a skill.")
        return self.skills[item]

    def __getitem__(self, item):
        return self.__getattr__(item)

    def __str__(self):
        out = []
        for skill_name in SKILL_NAMES:
            skill = self.skills[skill_name]
            to_add = False
            modifiers = []

            if skill.prof > 0.5:
                to_add = True
            if skill.prof == 2:
                modifiers.append("expertise")

            if skill.adv is False:
                to_add = True
                modifiers.append("dis")
            if skill.adv is True:
                to_add = True
                modifiers.append("adv")

            modifiers = f" ({', '.join(modifiers)})" if modifiers else ""
            if to_add:
                out.append(f"{camel_to_title(skill_name)} {skill.value:+}{modifiers}")
        return ", ".join(out)

    def __iter__(self):
        for key, value in self.skills.items():
            yield key, value


class Saves:
    def __init__(self, saves):
        self.saves = saves

    @classmethod
    def from_dict(cls, d):
        if set(d.keys()) != set(SAVE_NAMES):
            raise ValueError(f"Some saves are missing. "
                             f"Difference: {set(d.keys()).symmetric_difference(set(SAVE_NAMES))}")
        saves = {k: Skill.from_dict(v) for k, v in d.items()}
        return cls(saves)

    def to_dict(self):
        return {k: self.saves[k].to_dict() for k in SAVE_NAMES}

    # ---------- main funcs ----------
    def get(self, base_stat: str):
        stat = base_stat[:3].lower()
        if stat not in STAT_ABBREVIATIONS:
            raise ValueError(f"{base_stat} is not a base stat.")
        return self.saves[f"{verbose_stat(stat).lower()}Save"]

    @classmethod
    def default(cls, base_stats: BaseStats = None):
        """Returns a saves object with saves set to default values, based on stats."""
        if base_stats is None:
            base_stats = BaseStats.default()
        saves = {}
        for save in SAVE_NAMES:
            saves[save] = Skill(base_stats.get_mod(SKILL_MAP[save]))
        return cls(saves)
    
    @classmethod
    def custsaves(cls, origsaves, custstats: BaseStats = None, addisvs = None):
        """Returns a saves object with saves set to default values, based on stats."""
        if custstats is None:
            custstats = BaseStats.default()
        saves = {}
        for save in SAVE_NAMES:
            saves[save] = Skill(custstats.get_mod(SKILL_MAP[save])+(custstats.get_mod('pro')*max(origsaves[save].prof,
<<<<<<< HEAD
                                (addisvs[save].prof if addisvs else 0)))+origsaves[save].bonus,
                                max(origsaves[save].prof,(addisvs[save].prof if addisvs else 0)),
=======
                                (addisvs[save].prof if addisvs!=None else 0)))+origsaves[save].bonus,
                                max(origsaves[save].prof,(addisvs[save].prof if addisvs!=None else 0)),
>>>>>>> b54c3d78
                                origsaves[save].bonus, origsaves[save].adv)
        return cls(saves)

    def update(self, explicit_saves: dict):
        """Updates saves with an explicit dictionary of modifiers. All provided are assumed to have prof=1."""
        for save, mod in explicit_saves.items():
            if save not in self.saves:
                raise ValueError(f"{save} is not a save.")
            self.saves[save].value = mod
            self.saves[save].prof = 1

    def __getitem__(self, item):
        return self.saves[item]

    def __str__(self):
        out = []
        for stat_name, save_key in zip(STAT_NAMES, SAVE_NAMES):
            save = self.saves[save_key]
            to_add = False
            modifiers = []

            if save.prof > 0.5 or save.bonus:
                to_add = True
            if save.prof == 2:
                modifiers.append("expertise")

            if save.adv is False:
                to_add = True
                modifiers.append("dis")
            if save.adv is True:
                to_add = True
                modifiers.append("adv")

            modifiers = f" ({', '.join(modifiers)})" if modifiers else ""
            if to_add:
                out.append(f"{stat_name.title()} {save.value:+}{modifiers}")
        return ", ".join(out)

    def __iter__(self):
        for key, value in self.saves.items():
            yield key, value<|MERGE_RESOLUTION|>--- conflicted
+++ resolved
@@ -32,14 +32,9 @@
     @classmethod
     def custstats(cls,cust,origstats):
         stats=[]
-<<<<<<< HEAD
         abils=('pro',)+STAT_ABBREVIATIONS
         for i in range(len(abils)):
             stat=abils[i]
-=======
-        for i in range(len(STAT_ABBREVIATIONS)):
-            stat=STAT_ABBREVIATIONS[i]
->>>>>>> b54c3d78
             stats.append(cust[stat] if stat in cust.keys() else origstats.get_mod(stat))
         return cls(stats[0],stats[1],stats[2],stats[3],stats[4],stats[5],stats[6])
             
@@ -197,14 +192,9 @@
             custstats = BaseStats.default()
         skills = {}
         for skill in SKILL_NAMES:
-<<<<<<< HEAD
             skills[skill] = Skill(custstats.get_mod(SKILL_MAP[skill])+(custstats.get_mod('pro')*max(origskills[skill].prof,
                                     (addiskls[skill].prof if addiskls else 0)))+origskills[skill].bonus,
                                     max(origskills[skill].prof,(addiskls[skill].prof if addiskls else 0)), 
-=======
-            skills[skill] = Skill(custstats.get_mod(SKILL_MAP[skill])+(custstats.get_mod('pro')*max(origskills[skill].prof,(addiskls[skill].prof if addiskls!=None else 0)))
-                                    +origskills[skill].bonus, max(origskills[skill].prof,(addiskls[skill].prof if addiskls!=None else 0)), 
->>>>>>> b54c3d78
                                     origskills[skill].bonus, origskills[skill].adv)
         return cls(skills)
 
@@ -299,13 +289,8 @@
         saves = {}
         for save in SAVE_NAMES:
             saves[save] = Skill(custstats.get_mod(SKILL_MAP[save])+(custstats.get_mod('pro')*max(origsaves[save].prof,
-<<<<<<< HEAD
                                 (addisvs[save].prof if addisvs else 0)))+origsaves[save].bonus,
                                 max(origsaves[save].prof,(addisvs[save].prof if addisvs else 0)),
-=======
-                                (addisvs[save].prof if addisvs!=None else 0)))+origsaves[save].bonus,
-                                max(origsaves[save].prof,(addisvs[save].prof if addisvs!=None else 0)),
->>>>>>> b54c3d78
                                 origsaves[save].bonus, origsaves[save].adv)
         return cls(saves)
 
