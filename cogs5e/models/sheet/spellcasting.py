from cogs5e.models.errors import CounterOutOfBounds, InvalidSpellLevel
from utils.functions import bubble_format


class Spellbook:
    def __init__(self, slots: dict = None, max_slots: dict = None, spells: list = None, dc=None, sab=None,
                 caster_level=0, spell_mod=None,
                 pact_slot_level=None, num_pact_slots=None, max_pact_slots=None):
        if slots is None:
            slots = {}
        if max_slots is None:
            max_slots = {}
        if spells is None:
            spells = []
        self.slots = slots
        self.max_slots = max_slots
        self.spells = spells
        self.dc = dc
        self.sab = sab
        self.caster_level = caster_level
        self.spell_mod = spell_mod
        self.pact_slot_level = pact_slot_level
        self.num_pact_slots = num_pact_slots
        self.max_pact_slots = max_pact_slots

    @classmethod
    def from_dict(cls, d):
        d['spells'] = [SpellbookSpell.from_dict(s) for s in d['spells']]
        return cls(**d)

    def to_dict(self):
        return {
            "slots": self.slots, "max_slots": self.max_slots, "spells": [s.to_dict() for s in self.spells],
            "dc": self.dc, "sab": self.sab, "caster_level": self.caster_level, "spell_mod": self.spell_mod,
            "pact_slot_level": self.pact_slot_level, "num_pact_slots": self.num_pact_slots,
            "max_pact_slots": self.max_pact_slots
        }

    def __contains__(self, spell_name: str):
        return any(spell_name.lower() == s.name.lower() for s in self.spells)

    # ===== display helpers =====
    def slots_str(self, level: int = None):
        """
        :param int level: The level of spell slot to return.
        :returns: A string representing the caster's remaining spell slots.
        """
        out = ''
        if level:
            assert 0 < level < 10
            _max = self.get_max_slots(level)
            remaining = self.get_slots(level)
            out += f"`{level}` {bubble_format(remaining, _max)}\n"
        else:
            for level in range(1, 10):
                _max = self.get_max_slots(level)
                remaining = self.get_slots(level)
                if _max:
                    out += f"`{level}` {bubble_format(remaining, _max)}\n"
        if not out:
            out = "No spell slots."
        return out.strip()

    # ===== utils =====
    def get_slots(self, level):
        """
        Gets the remaining number of slots of a given level. Always returns 1 if level is 0.
        """
        if level == 0:
            return 1
        return self.slots.get(str(level), 0)

    def set_slots(self, level: int, value: int, pact=True):
        """
        Sets the remaining number of spell slots (pact+non-pact) of a given level. If *pact* is True (default), will
        also modify *num_pact_slots* if applicable, otherwise will only affect *slots*.
        """
        if not 0 < level < 10:
            raise InvalidSpellLevel()
<<<<<<< HEAD
        lmax = self.get_max_slots(level)
        if not 0 <= value <= lmax:
            raise CounterOutOfBounds()
=======
        if value < 0:
            raise CounterOutOfBounds(f"You do not have enough remaining level {level} spell slots.")
        elif value > (maxv := self.get_max_slots(level)):
            raise CounterOutOfBounds(f"You may not have this many level {level} spell slots (max {maxv}).")
        self.slots[str(level)] = value
>>>>>>> cef77ebf

        l = str(level)
        delta = value - self.get_slots(level)
        self.slots[l] = value

        if pact and level == self.pact_slot_level and self.max_pact_slots is not None:  # attempt to modify pact first
            self.num_pact_slots = max(min(self.num_pact_slots + delta, self.max_pact_slots), 0)
        elif level == self.pact_slot_level and self.max_pact_slots is not None:  # make sure pact slots are valid
            self.num_pact_slots = max(min(self.num_pact_slots, value), value - (lmax - self.max_pact_slots))

    def reset_slots(self, is_short_rest=False):
        """
        Sets the number of remaining spell slots to the max. If *is_short_rest* and there are pact slots, will
        reset the pact slots.
        """
        if is_short_rest and self.pact_slot_level is not None:
            # add number of used pact slots to current value
            new_value = (self.max_pact_slots - self.num_pact_slots) + self.get_slots(self.pact_slot_level)
            # overflow sanity check (usually for first rest after v17 to v18 update)
            new_value = min(new_value, self.get_max_slots(self.pact_slot_level))
            self.set_slots(self.pact_slot_level, new_value)
            self.num_pact_slots = self.max_pact_slots
        else:
            for level in range(1, 10):
                self.set_slots(level, self.get_max_slots(level))
            self.num_pact_slots = self.max_pact_slots

    def get_max_slots(self, level: int):
        """
        Gets the maximum number of level *level* spell slots available.
        """
        return self.max_slots.get(str(level), 0)

    def use_slot(self, level: int, pact=True):
        """
        Uses one spell slot of level level. Does nothing if level is 0.

        :raises CounterOutOfBounds if there are no remaining slots of the requested level.
        """
        if level == 0:
            return
        if not 0 < level < 10:
            raise InvalidSpellLevel()

        val = self.get_slots(level) - 1
        if val < 0:
            raise CounterOutOfBounds(f"You do not have any level {level} spell slots remaining.")

        self.set_slots(level, val, pact=pact)

    def get_spell(self, spell):
        """
        Returns a SpellbookSpell representing the caster's ability to cast this spell, or None if the spell is
        not in the caster's spellbook.

        :type spell: :class:`~cogs5e.models.spell.Spell`
        :rtype: :class:`~cogs5e.models.sheet.spellcasting.SpellbookSpell` or None
        """
        return next((s for s in self.spells if s.name.lower() == spell.name.lower()), None)

    # ===== cast utils =====
    def cast(self, spell, level, pact=True):
        """
        Uses the resources to cast *spell* at *level*.

        :type spell: :class:`~cogs5e.models.spell.Spell`
        :type level: int
        :type pact: bool
        """
        self.use_slot(level, pact=pact)

    def can_cast(self, spell, level) -> bool:
        """
        Returns whether the spell can be cast at the given level.

        :type spell: :class:`~cogs5e.models.spell.Spell`
        :type level: int
        """
        return self.get_slots(level) > 0 and spell.name in self

    def remaining_casts_of(self, spell, level):
        """
        Returns a string representing how many cast resources the caster has.

        :type spell: :class:`~cogs5e.models.spell.Spell`
        :type level: int
        """
        return self.slots_str(level)


class SpellbookSpell:
    def __init__(self, name, strict=False, level: int = None, dc: int = None, sab: int = None, mod: int = None,
                 prepared: bool = True):
        self.name = name
        self.strict = strict
        self.level = level
        self.dc = dc
        self.sab = sab
        self.mod = mod  # spellcasting ability mod
        self.prepared = prepared

    @classmethod
    def from_spell(cls, spell, dc=None, sab=None, mod=None, prepared=True):
        strict = spell.source != 'homebrew'
        return cls(spell.name, strict, spell.level, dc, sab, mod, prepared)

    @classmethod
    def from_dict(cls, d):
        return cls(**d)

    def to_dict(self):
        d = {"name": self.name, "strict": self.strict}
        for optional_key in ("level", "dc", "sab", "mod", "prepared"):
            # minor storage optimization: don't store unncessary attributes
            v = getattr(self, optional_key)
            if v is not None:
                d[optional_key] = v
        return d<|MERGE_RESOLUTION|>--- conflicted
+++ resolved
@@ -77,21 +77,14 @@
         """
         if not 0 < level < 10:
             raise InvalidSpellLevel()
-<<<<<<< HEAD
         lmax = self.get_max_slots(level)
-        if not 0 <= value <= lmax:
-            raise CounterOutOfBounds()
-=======
         if value < 0:
             raise CounterOutOfBounds(f"You do not have enough remaining level {level} spell slots.")
-        elif value > (maxv := self.get_max_slots(level)):
-            raise CounterOutOfBounds(f"You may not have this many level {level} spell slots (max {maxv}).")
+        elif value > lmax:
+            raise CounterOutOfBounds(f"You may not have this many level {level} spell slots (max {lmax}).")
+
+        delta = value - self.get_slots(level)
         self.slots[str(level)] = value
->>>>>>> cef77ebf
-
-        l = str(level)
-        delta = value - self.get_slots(level)
-        self.slots[l] = value
 
         if pact and level == self.pact_slot_level and self.max_pact_slots is not None:  # attempt to modify pact first
             self.num_pact_slots = max(min(self.num_pact_slots + delta, self.max_pact_slots), 0)
