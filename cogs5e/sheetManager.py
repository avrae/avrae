--- conflicted
+++ resolved
@@ -42,7 +42,9 @@
                         display_func=lambda val: 'enabled' if val else 'disabled'),
     "embedimage": CSetting("embedimage", "boolean", description="embed image", default='disabled',
                            display_func=lambda val: 'enabled' if val else 'disabled'),
-    "critdice": CSetting("critdice", "number", description="extra crit dice", default=0)
+    "critdice": CSetting("critdice", "number", description="extra crit dice", default=0),
+    "talent": CSetting("talent", "boolean", description="reliable talent", default='disabled',
+                       display_func=lambda val: 'enabled' if val else 'disabled')
 }
 
 
@@ -579,8 +581,8 @@
         `reroll <number>` - Defines a number that a check will automatically reroll on, for cases such as Halfling Luck.
         `srslots true/false` - Enables/disables whether spell slots reset on a Short Rest.
         `embedimage true/false` - Enables/disables whether a character's image is automatically embedded.
-<<<<<<< HEAD
-        `critdice <number>` - Adds additional dice for to critical attacks."""
+        `critdice <number>` - Adds additional dice for to critical attacks.
+        `talent true/false` - Enables/disables whether to apply a rogue's Reliable Talent on checks you're proficient with."""
         char = await Character.from_ctx(ctx)
 
         out = ['Operations complete!']
@@ -591,141 +593,6 @@
             if arg in CHARACTER_SETTINGS:
                 skip = True
                 out.append(CHARACTER_SETTINGS[arg].run(ctx, char, list_get(i + 1, None, args)))
-=======
-        `critdice <number>` - Adds additional dice for to critical attacks.
-        `talent true/false` - Enables/disables whether to apply a rogue's Reliable Talent on checks you're proficient with."""
-        char: Character = await Character.from_ctx(ctx)
-
-        out = 'Operations complete!\n'
-        index = 0
-        for arg in args:
-            if arg == 'color':
-                color = list_get(index + 1, None, args)
-                if color is None:
-                    current_color = hex(char.get_color()) if char.get_setting('color') else "random"
-                    out += f'\u2139 Your character\'s current color is {current_color}. ' \
-                        f'Use "{ctx.prefix}csettings color reset" to reset it to random.\n'
-                elif color.lower() == 'reset':
-                    char.set_setting('color', None)
-                    out += "\u2705 Color reset to random.\n"
-                else:
-                    try:
-                        color = int(color, base=16)
-                    except (ValueError, TypeError):
-                        out += f'\u274c Unknown color. Use "{ctx.prefix}csettings color reset" to reset it to random.\n'
-                    else:
-                        if not 0 <= color <= 0xffffff:
-                            out += '\u274c Invalid color.\n'
-                        else:
-                            char.set_setting('color', color)
-                            out += "\u2705 Color set to {}.\n".format(hex(color))
-            if arg == 'criton':
-                criton = list_get(index + 1, None, args)
-                if criton is None:
-                    current = str(char.get_setting('criton')) + '-20' if char.get_setting('criton') else "20"
-                    out += f'\u2139 Your character\'s current crit range is {current}. ' \
-                        f'Use "{ctx.prefix}csettings criton reset" to reset it to 20.\n'
-                elif criton.lower() == 'reset':
-                    char.set_setting('criton', None)
-                    out += "\u2705 Crit range reset to 20.\n"
-                else:
-                    try:
-                        criton = int(criton)
-                    except (ValueError, TypeError):
-                        out += f'\u274c Invalid number. Use "{ctx.prefix}csettings criton reset" to reset it to 20.\n'
-                    else:
-                        if not 0 < criton <= 20:
-                            out += '\u274c Crit range must be between 1 and 20.\n'
-                        elif criton == 20:
-                            char.set_setting('criton', None)
-                            out += "\u2705 Crit range reset to 20.\n"
-                        else:
-                            char.set_setting('criton', criton)
-                            out += "\u2705 Crit range set to {}-20.\n".format(criton)
-            if arg == 'reroll':
-                reroll = list_get(index + 1, None, args)
-                if reroll is None:
-                    current = char.get_setting('reroll')
-                    out += f'\u2139 Your character\'s current reroll is {current}. ' \
-                        f'Use "{ctx.prefix}csettings reroll reset" to reset it.\n'
-                elif reroll.lower() == 'reset':
-                    char.set_setting('reroll', None)
-                    out += "\u2705 Reroll reset.\n"
-                else:
-                    try:
-                        reroll = int(reroll)
-                    except (ValueError, TypeError):
-                        out += f'\u274c Invalid number. Use "{ctx.prefix}csettings reroll reset" to reset it.\n'
-                    else:
-                        if not 1 <= reroll <= 20:
-                            out += '\u274c Reroll must be between 1 and 20.\n'
-                        else:
-                            char.set_setting('reroll', reroll)
-                            out += "\u2705 Reroll set to {}.\n".format(reroll)
-            if arg == 'critdice':
-                critdice = list_get(index + 1, None, args)
-                if critdice is None:
-                    current = char.get_setting('critdice')
-                    out += f'\u2139 Extra crit dice are currently set to {current}. ' \
-                        f'Use "{ctx.prefix}csettings critdice reset" to reset it.\n'
-                elif critdice.lower() == 'reset':
-                    char.set_setting('critdice', None)
-                    out += "\u2705 Extra crit dice reset.\n"
-                else:
-                    try:
-                        critdice = int(critdice)
-                    except (ValueError, TypeError):
-                        out += f'\u274c Invalid number. Use "{ctx.prefix}csettings critdice reset" to reset it.\n'
-                    else:
-                        if not 0 <= critdice <= 20:
-                            out += f'\u274c Extra crit dice must be between 1 and 20. Use "{ctx.prefix}csettings critdice reset" to reset it.\n'
-                        else:
-                            char.set_setting('critdice', critdice)
-                            out += "\u2705 Extra crit dice set to {}.\n".format(critdice)
-            if arg == 'srslots':
-                srslots = list_get(index + 1, None, args)
-                if srslots is None:
-                    out += '\u2139 Short rest slots are currently {}.\n' \
-                        .format("enabled" if char.get_setting('srslots') else "disabled")
-                else:
-                    try:
-                        srslots = get_positivity(srslots)
-                    except AttributeError:
-                        out += f'\u274c Invalid input. Use "{ctx.prefix}csettings srslots false" to reset it.\n'
-                    else:
-                        char.set_setting('srslots', srslots)
-                        out += "\u2705 Short Rest slots {}.\n".format(
-                            "enabled" if char.get_setting('srslots') else "disabled")
-            if arg == 'talent':
-                talent = list_get(index + 1, None, args)
-                if talent is None:
-                    out += '\u2139 Reliable Talent is currently {}.\n' \
-                        .format("enabled" if char.get_setting('talent') else "disabled")
-                else:
-                    try:
-                        talent = get_positivity(talent)
-                    except AttributeError:
-                        out += f'\u274c Invalid input. Use "{ctx.prefix}csettings talent false" to reset it.\n'
-                    else:
-                        char.set_setting('talent', talent)
-                        out += "\u2705 Reliable Talent {}.\n".format(
-                            "enabled" if char.get_setting('talent') else "disabled")
-            if arg == 'embedimage':
-                embedimage = list_get(index + 1, None, args)
-                if embedimage is None:
-                    out += '\u2139 Embed Image is currently {}.\n' \
-                        .format("enabled" if char.get_setting('embedimage') else "disabled")
-                else:
-                    try:
-                        embedimage = get_positivity(embedimage)
-                    except AttributeError:
-                        out += f'\u274c Invalid input. Use "{ctx.prefix}csettings embedimage true" to reset it.\n'
-                    else:
-                        char.set_setting('embedimage', embedimage)
-                        out += "\u2705 Embed Image {}.\n".format(
-                            "enabled" if char.get_setting('embedimage') else "disabled")
-            index += 1
->>>>>>> 65c13210
 
         await char.commit(ctx)
         await ctx.send('\n'.join(out))
