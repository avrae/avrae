--- conflicted
+++ resolved
@@ -656,14 +656,9 @@
 
             if 'Versatile' in [p['name'] for p in item_properties]:
                 versDmg = next(p['notes'] for p in item_properties if p['name'] == 'Versatile')
-<<<<<<< HEAD
-                damage = f"{versDmg} + {dmgBonus} [{damage_type}]"
-=======
                 if has_gwf:
                     versDmg += "ro<3"
-                damage = f"{versDmg}+{dmgBonus}[{damage_type}" \
-                         f"{'^' if itemdef['magic'] or character_item_bonuses['isPact'] else ''}]"
->>>>>>> e9e8d111
+                damage = f"{versDmg} + {dmgBonus} [{damage_type}]"
                 attack = Attack.new(
                     f"2-Handed {name}", atk_bonus, damage, details
                 )
