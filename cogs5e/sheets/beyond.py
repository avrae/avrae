--- conflicted
+++ resolved
@@ -39,11 +39,8 @@
     def __init__(self, charId):
         super(BeyondSheetParser, self).__init__(charId)
         self.ctx = None
-<<<<<<< HEAD
+        self.args = None
         self._is_live = None
-=======
-        self.args = None
->>>>>>> 578b5dda
 
     async def load_character(self, ctx, args):
         """
