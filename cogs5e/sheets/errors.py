--- conflicted
+++ resolved
@@ -6,13 +6,8 @@
 from cogs5e.models.errors import ExternalImportError
 
 
-<<<<<<< HEAD
-class MissingAttribute(Exception):
-    def __init__(self, attribute):
-=======
 class MissingAttribute(ExternalImportError):
     def __init__(self, attribute, cell, sheet):
->>>>>>> 6c19ac6f
         self.attribute = attribute
         self.cell = cell
         self.sheet = sheet
