--- conflicted
+++ resolved
@@ -7,11 +7,8 @@
 import importlib
 import json
 import logging
-<<<<<<< HEAD
 import sys
-=======
 import os
->>>>>>> cbbe01b8
 import uuid
 
 import discord
