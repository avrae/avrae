--- conflicted
+++ resolved
@@ -14,11 +14,7 @@
 from discord.ext import commands
 from discord.ext.commands import BucketType, NoPrivateMessage
 
-<<<<<<< HEAD
-=======
 import ui
-from aliasing import helpers, personal, workshop
->>>>>>> 77bb0c4d
 import aliasing.utils
 from aliasing import helpers, personal, workshop
 from aliasing.errors import EvaluationError
