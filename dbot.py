import asyncio
import faulthandler
import logging
import random
import sys
import time
import traceback


from redis import asyncio as redis
import d20
import disnake
import motor.motor_asyncio
import psutil
import sentry_sdk
from aiohttp import ClientOSError, ClientResponseError
from disnake import ApplicationCommandInteraction
from disnake.errors import Forbidden, HTTPException, NotFound
from disnake.ext import commands
from disnake.ext.commands import CommandSyncFlags
from disnake.ext.commands.errors import CommandInvokeError

from aliasing.errors import CollectableRequiresLicenses, EvaluationError
from aliasing.helpers import handle_alias_exception, handle_alias_required_licenses, handle_aliases
from cogs5e.models.errors import AvraeException, RequiresLicense
from ddb import BeyondClient, BeyondClientBase
from ddb.gamelog import GameLogClient
from gamedata.compendium import compendium
from gamedata.lookuputils import handle_required_license
from utils import clustering, config, context
from utils.feature_flags import AsyncLaunchDarklyClient
from utils.help import help_command
from utils.redisIO import RedisIO

<<<<<<< HEAD
#This method will load the variables from .env into the environment for running in local
#from dotenv import load_dotenv
#load_dotenv()
=======
# Adding dotenv to test in local
# from dotenv import load_dotenv
# load_dotenv()
>>>>>>> caf3973e

# -----COGS-----
COGS = (
    "cogs5e.dice",
    "cogs5e.charGen",
    "cogs5e.homebrew",
    "cogs5e.lookup",
    "cogs5e.pbpUtils",
    "cogs5e.gametrack",
    "cogs5e.initiative",
    "cogs5e.sheetManager",
    "cogs5e.gamelog",
    "cogsmisc.customization",
    "cogsmisc.core",
    "cogsmisc.publicity",
    "cogsmisc.stats",
    "cogsmisc.adminUtils",
    "cogsmisc.tutorials",
)


async def get_prefix(the_bot, message):
    if not message.guild:
        return commands.when_mentioned_or(config.DEFAULT_PREFIX)(the_bot, message)
    gp = await the_bot.get_guild_prefix(message.guild)
    return commands.when_mentioned_or(gp)(the_bot, message)


class Avrae(commands.AutoShardedBot):
    def __init__(self, prefix, description=None, **options):
        sync_flags = CommandSyncFlags(
            sync_commands=False,  # this is set by launch_shard below, to prevent multiple clusters racing).
            sync_commands_debug=config.TESTING,
        )
        super().__init__(
            prefix,
            help_command=help_command,
            description=description,
            command_sync_flags=sync_flags,
            activity=options.get("activity"),
            allowed_mentions=options.get("allowed_mentions"),
            intents=options.get("intents"),
            chunk_guilds_at_startup=options.get("chunk_guilds_at_startup"),
        )
        self.pm_help = options.get("pm_help")
        self.testing = options.get("testing")
        self.state = "init"

        # dbs
<<<<<<< HEAD
        self.mclient = motor.motor_asyncio.AsyncIOMotorClient(config.MONGO_URL)
=======
        if config.ENVIRONMENT == "nightly":
            self.mclient = motor.motor_asyncio.AsyncIOMotorClient(config.MONGO_URL, tlsCAFile=certifi.where())
        else:
            self.mclient = motor.motor_asyncio.AsyncIOMotorClient(config.MONGO_URL)
>>>>>>> caf3973e
        self.mdb = self.mclient[config.MONGODB_DB_NAME]
        self.rdb = self.loop.run_until_complete(self.setup_rdb())

        # misc caches
        self.prefixes = dict()
        self.muted = set()
        self.cluster_id = 0

        # launch concurrency
        self.launch_max_concurrency = 1

        # sentry
        if config.SENTRY_DSN is not None:
            release = None
            if config.GIT_COMMIT_SHA:
                release = f"avrae-bot@{config.GIT_COMMIT_SHA}"
            sentry_sdk.init(dsn=config.SENTRY_DSN, environment=config.ENVIRONMENT.title(), release=release)

        # ddb entitlements
        if config.TESTING and config.DDB_AUTH_SERVICE_URL is None:
            self.ddb = BeyondClientBase()
        else:
            self.ddb = BeyondClient(self.loop)

        # launchdarkly
        self.ldclient = AsyncLaunchDarklyClient(self.loop, sdk_key=config.LAUNCHDARKLY_SDK_KEY)

        # ddb game log
        self.glclient = GameLogClient(self)
        self.glclient.init()

    async def setup_rdb(self):
        return RedisIO(await redis.from_url(url=config.REDIS_URL))

    async def get_guild_prefix(self, guild: disnake.Guild) -> str:
        guild_id = str(guild.id)
        if guild_id in self.prefixes:
            return self.prefixes.get(guild_id, config.DEFAULT_PREFIX)
        # load from db and cache
        gp_obj = await self.mdb.prefixes.find_one({"guild_id": guild_id})
        if gp_obj is None:
            gp = config.DEFAULT_PREFIX
        else:
            gp = gp_obj.get("prefix", config.DEFAULT_PREFIX)
        self.prefixes[guild_id] = gp
        return gp

    @property
    def is_cluster_0(self):
        if self.cluster_id is None:  # we're not running in clustered mode anyway
            return True
        return self.cluster_id == 0

    @staticmethod
    def log_exception(exception=None, ctx: context.AvraeContext = None):
        if config.SENTRY_DSN is None:
            return

        with sentry_sdk.push_scope() as scope:
            if ctx:
                # noinspection PyDunderSlots,PyUnresolvedReferences
                # for some reason pycharm doesn't pick up the attribute setter here
                scope.user = {"id": ctx.author.id, "username": str(ctx.author)}
                scope.set_tag("message.content", ctx.message.content)
                scope.set_tag("is_private_message", ctx.guild is None)
                scope.set_tag("channel.id", ctx.channel.id)
                scope.set_tag("channel.name", str(ctx.channel))
                if ctx.guild is not None:
                    scope.set_tag("guild.id", ctx.guild.id)
                    scope.set_tag("guild.name", str(ctx.guild))
            sentry_sdk.capture_exception(exception)

    async def launch_shards(self, ignore_session_start_limit: bool = False):
        # set up my shard_ids
        async with clustering.coordination_lock(self.rdb):
            await clustering.coordinate_shards(self)
            log.info(f"I am cluster {self.cluster_id}.")
            if self.shard_ids is not None:
                log.info(f"Launching {len(self.shard_ids)} shards! ({self.shard_ids})")

        # if we are cluster 0, we are responsible for handling application command sync
        if self.is_cluster_0:
            self._sync_commands = True

        # release lock and launch
        await super().launch_shards()
        log.info(f"Launched {len(self.shards)} shards!")

        if self.is_cluster_0:
            await self.rdb.incr("build_num")

    async def before_identify_hook(self, shard_id, *, initial=False):
        bucket_id = shard_id % self.launch_max_concurrency
        # dummy call to initialize monitoring - see note on returning 0.0 at
        # https://psutil.readthedocs.io/en/latest/index.html#psutil.cpu_percent
        psutil.cpu_percent()

        async def pre_lock_check(first=False):
            """
            Before attempting a lock, CPU utilization should be <75% to prevent a huge spike in CPU when connecting
            up to 16 shards at once. This also allows multiple clusters to startup concurrently.
            """
            if not first:
                await asyncio.sleep(0.2)
            wait_start = time.monotonic()
            while psutil.cpu_percent() > 75:
                t = random.uniform(5, 15)
                log.info(f"[C{self.cluster_id}] CPU usage is high, waiting {t:.2f}s!")
                await asyncio.sleep(t)
                if time.monotonic() - wait_start > 300:  # liveness: wait no more than 5 minutes
                    break

        # wait until the bucket is available and try to acquire the lock
        await clustering.wait_bucket_available(shard_id, bucket_id, self.rdb, pre_lock_hook=pre_lock_check)

    async def get_context(self, *args, **kwargs) -> context.AvraeContext:
        return await super().get_context(*args, cls=context.AvraeContext, **kwargs)

    async def close(self):
        # note: when closing the bot 2 errors are emitted:
        #
        # ERROR:asyncio: An open stream object is being garbage collected; call "stream.close()" explicitly.
        # ERROR:asyncio: An open stream object is being garbage collected; call "stream.close()" explicitly.
        #
        # These are caused by aioredis streams being GC'ed when discord.py cancels the tasks that create them
        # (because of course d.py decides it wants to cancel *all* tasks on its loop...)
        await super().close()
        await self.ddb.close()
        await self.rdb.close()
        await self.glclient.close()
        self.mclient.close()
        self.ldclient.close()


desc = (
    "Play D&D over Discord! Featuring advanced dice, initiative tracking, D&D Beyond integration, and more, you'll"
    " never need another D&D bot.\nView the full list of commands [here](https://avrae.io/commands)!\nInvite Avrae to"
    " your server [here](https://invite.avrae.io)!\nJoin the official development server"
    " [here](https://support.avrae.io)!\n[Privacy"
    " Policy](https://company.wizards.com/en/legal/wizards-coasts-privacy-policy) | [Terms of"
    " Use](https://company.wizards.com/en/legal/terms)"
)
intents = disnake.Intents(
    guilds=True,
    members=True,
    messages=True,
    message_content=True,
    reactions=True,
    bans=False,
    emojis=False,
    integrations=False,
    webhooks=False,
    invites=False,
    voice_states=False,
    presences=False,
    typing=False,
)  # https://discord.com/developers/docs/topics/gateway#gateway-intents
bot = Avrae(
    prefix=get_prefix,
    description=desc,
    pm_help=True,
    testing=config.TESTING,
    activity=disnake.Game(name=f"D&D 5e | {config.DEFAULT_PREFIX}help"),
    allowed_mentions=disnake.AllowedMentions.none(),
    intents=intents,
    chunk_guilds_at_startup=False,
)

log_formatter = logging.Formatter("%(levelname)s:%(name)s: %(message)s")
handler = logging.StreamHandler(sys.stdout)
handler.setFormatter(log_formatter)
logger = logging.getLogger()
logger.setLevel(logging.INFO)
logger.addHandler(handler)
log = logging.getLogger("bot")


@bot.event
async def on_ready():
    log.info("Logged in as")
    log.info(bot.user.name)
    log.info(bot.user.id)
    log.info("------")


@bot.event
async def on_resumed():
    log.info("resumed.")


@bot.listen("on_command_error")
@bot.listen("on_slash_command_error")
async def command_errors(ctx, error):
    if isinstance(error, commands.CommandNotFound):
        return

    elif isinstance(error, AvraeException):
        return await ctx.send(str(error))

    elif isinstance(error, (commands.UserInputError, commands.NoPrivateMessage, ValueError)):
        return await ctx.send(
            f"Error: {str(error)}\nUse `{ctx.prefix}help " + ctx.command.qualified_name + "` for help."
        )

    elif isinstance(error, commands.CheckFailure):
        msg = str(error) or "You are not allowed to run this command."
        return await ctx.send(f"Error: {msg}")

    elif isinstance(error, commands.CommandOnCooldown):
        return await ctx.send("This command is on cooldown for {:.1f} seconds.".format(error.retry_after))

    elif isinstance(error, commands.MaxConcurrencyReached):
        return await ctx.send(str(error))

    elif isinstance(error, CommandInvokeError):
        original = error.original
        if isinstance(original, EvaluationError):  # PM an alias author tiny traceback
            return await handle_alias_exception(ctx, original)

        elif isinstance(original, RequiresLicense):
            return await handle_required_license(ctx, original)

        elif isinstance(original, CollectableRequiresLicenses):
            return await handle_alias_required_licenses(ctx, original)

        elif isinstance(original, AvraeException):
            return await ctx.send(str(original))

        elif isinstance(original, d20.RollError):
            return await ctx.send(f"Error in roll: {original}")

        elif isinstance(original, Forbidden):
            try:
                return await ctx.author.send(
                    "Error: I am missing permissions to run this command. "
                    f"Please make sure I have permission to send messages to <#{ctx.channel.id}>."
                )
            except HTTPException:
                try:
                    return await ctx.send(f"Error: I cannot send messages to this user.")
                except HTTPException:
                    return

        elif isinstance(original, NotFound):
            return await ctx.send("Error: I tried to edit or delete a message that no longer exists.")

        elif isinstance(original, (ClientResponseError, asyncio.TimeoutError, ClientOSError)):
            return await ctx.send("Error in Discord API. Please try again.")

        elif isinstance(original, HTTPException):
            if original.response.status == 400:
                return await ctx.send(f"Error: Message is too long, malformed, or empty.\n{original.text}")
            elif 499 < original.response.status < 600:
                return await ctx.send("Error: Internal server error on Discord's end. Please try again.")

    # send error to sentry.io
    if isinstance(error, CommandInvokeError):
        bot.log_exception(error.original, ctx)
    else:
        bot.log_exception(error, ctx)

    await ctx.send(
        f"Error: {str(error)}\nUh oh, that wasn't supposed to happen! "
        "Please join <https://support.avrae.io> and let us know about the error!"
    )

    if isinstance(ctx, ApplicationCommandInteraction):
        log.warning(f"Error caused by slash command: `/{ctx.data.name}` with options: {ctx.options}")
    else:
        log.warning(f"Error caused by message: `{ctx.message.content}`")
    for line in traceback.format_exception(type(error), error, error.__traceback__):
        log.warning(line)


@bot.event
async def on_message(message):
    if message.author.id in bot.muted:
        return

    # we override the default command processing to handle aliases
    if message.author.bot:
        return

    ctx = await bot.get_context(message)
    if ctx.valid:  # builtins first
        await bot.invoke(ctx)
    elif ctx.invoked_with:  # then aliases if there is some word (and not just the prefix)
        await handle_aliases(ctx)


@bot.event
async def on_command(ctx):
    try:
        log.debug(
            "cmd: chan {0.message.channel} ({0.message.channel.id}), serv {0.message.guild} ({0.message.guild.id}), "
            "auth {0.message.author} ({0.message.author.id}): {0.message.content}".format(ctx)
        )
    except AttributeError:
        log.debug("Command in PM with {0.message.author} ({0.message.author.id}): {0.message.content}".format(ctx))


for cog in COGS:
    bot.load_extension(cog)

if __name__ == "__main__":
    faulthandler.enable()  # assumes we log errors to stderr, traces segfaults
    bot.state = "run"
    bot.loop.create_task(compendium.reload_task(bot.mdb))
    bot.run(config.TOKEN)<|MERGE_RESOLUTION|>--- conflicted
+++ resolved
@@ -32,15 +32,10 @@
 from utils.help import help_command
 from utils.redisIO import RedisIO
 
-<<<<<<< HEAD
 #This method will load the variables from .env into the environment for running in local
 #from dotenv import load_dotenv
 #load_dotenv()
-=======
-# Adding dotenv to test in local
-# from dotenv import load_dotenv
-# load_dotenv()
->>>>>>> caf3973e
+
 
 # -----COGS-----
 COGS = (
@@ -90,14 +85,8 @@
         self.state = "init"
 
         # dbs
-<<<<<<< HEAD
         self.mclient = motor.motor_asyncio.AsyncIOMotorClient(config.MONGO_URL)
-=======
-        if config.ENVIRONMENT == "nightly":
-            self.mclient = motor.motor_asyncio.AsyncIOMotorClient(config.MONGO_URL, tlsCAFile=certifi.where())
-        else:
-            self.mclient = motor.motor_asyncio.AsyncIOMotorClient(config.MONGO_URL)
->>>>>>> caf3973e
+
         self.mdb = self.mclient[config.MONGODB_DB_NAME]
         self.rdb = self.loop.run_until_complete(self.setup_rdb())
 
