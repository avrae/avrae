--- conflicted
+++ resolved
@@ -34,14 +34,9 @@
 # -----COGS-----
 COGS = (
     "cogs5e.dice", "cogs5e.charGen", "cogs5e.homebrew", "cogs5e.lookup", "cogs5e.pbpUtils",
-<<<<<<< HEAD
-    "cogs5e.gametrack", "cogs5e.initTracker", "cogs5e.sheetManager", "cogsmisc.customization", "cogsmisc.core",
-    "cogsmisc.publicity", "cogsmisc.stats", "cogsmisc.repl", "cogsmisc.adminUtils", "cogsmisc.tutorials"
-=======
     "cogs5e.gametrack", "cogs5e.initTracker", "cogs5e.sheetManager", "cogs5e.gamelog",
     "cogsmisc.customization", "cogsmisc.core",
-    "cogsmisc.publicity", "cogsmisc.stats", "cogsmisc.repl", "cogsmisc.adminUtils"
->>>>>>> db06c594
+    "cogsmisc.publicity", "cogsmisc.stats", "cogsmisc.repl", "cogsmisc.adminUtils", "cogsmisc.tutorials"
 )
 
 
