import logging
import re

import discord

import cogs5e.models.character as character_api
import cogs5e.models.initiative as init
import gamedata.lookuputils
from cogs5e.models import initiative
from cogs5e.models.automation import Automation
<<<<<<< HEAD
from cogs5e.models.embeds import EmbedWithAuthor, add_fields_from_args, add_homebrew_footer
=======
from cogs5e.models.character import Character
from cogs5e.models.embeds import EmbedWithAuthor, add_fields_from_args
>>>>>>> 08027b81
from cogs5e.models.errors import AvraeException
from utils.constants import STAT_ABBREVIATIONS
from utils.functions import trim_str, verbose_stat
from .shared import Sourced

log = logging.getLogger(__name__)


class Spell(Sourced):
    def __init__(self, name: str, level: int, school: str, casttime: str, range_: str, components: str, duration: str,
                 description: str, homebrew: bool, classes=None, subclasses=None, ritual: bool = False,
                 higherlevels: str = None, concentration: bool = False, automation: Automation = None,
                 image: str = None, **kwargs):
        if classes is None:
            classes = []
        if isinstance(classes, str):
            classes = [cls.strip() for cls in classes.split(',') if cls.strip()]
        if subclasses is None:
            subclasses = []
        if isinstance(subclasses, str):
            subclasses = [cls.strip() for cls in subclasses.split(',') if cls.strip()]

        super().__init__('spell', homebrew, **kwargs)

        self.name = name
        self.level = level
        self.school = school
        self.classes = classes
        self.subclasses = subclasses
        self.time = casttime
        self.range = range_
        self.components = components
        self.duration = duration
        self.ritual = ritual
        self.description = description
        self.higherlevels = higherlevels
        self.concentration = concentration
        self.automation = automation
        self.image = image

        if self.concentration and 'Concentration' not in self.duration:
            self.duration = f"Concentration, up to {self.duration}"

    @classmethod
    def from_data(cls, d):  # local JSON
        automation = Automation.from_data(d["automation"])
        return cls(
            d['name'], d['level'], d['school'], d['casttime'], d['range'], d['components'], d['duration'],
            d['description'],
            homebrew=False, classes=d['classes'], subclasses=d['subclasses'], ritual=d['ritual'],
            higherlevels=d['higherlevels'], concentration=d['concentration'], automation=automation,
            source=d['source'], entity_id=d['id'], page=d['page'], url=d['url'], is_free=d['isFree'])

    @classmethod
    def from_homebrew(cls, data, source):  # homebrew spells
        data['components'] = parse_homebrew_components(data['components'])
        data["range_"] = data.pop("range")
        data["automation"] = Automation.from_data(data["automation"])
        return cls(homebrew=True, source=source, **data)

    def get_school(self):
        return {
            "A": "Abjuration",
            "V": "Evocation",
            "E": "Enchantment",
            "I": "Illusion",
            "D": "Divination",
            "N": "Necromancy",
            "T": "Transmutation",
            "C": "Conjuration"
        }.get(self.school, self.school)

    def get_level(self):
        if self.level == 0:
            return "cantrip"
        if self.level == 1:
            return "1st-level"
        if self.level == 2:
            return "2nd-level"
        if self.level == 3:
            return "3rd-level"
        return f"{self.level}th-level"

    def get_combat_duration(self):
        match = re.match(r"(?:Concentration, up to )?(\d+) (\w+)", self.duration)
        if match:
            num = int(match.group(1))
            unit = match.group(2)
            if 'round' in unit:
                return num
            elif 'minute' in unit:
                if num == 1:  # anything over 1 minute can be indefinite, really
                    return 10
        return -1

    def to_dicecloud(self):
        mat = re.search(r'\(([^()]+)\)', self.components)
        text = self.description.replace('\n', '\n  ')
        if self.higherlevels:
            text += f"\n\n**At Higher Levels**: {self.higherlevels}"
        return {
            'name': self.name,
            'description': text,
            'castingTime': self.time,
            'range': self.range,
            'duration': self.duration,
            'components': {
                'verbal': 'V' in self.components,
                'somatic': 'S' in self.components,
                'concentration': self.concentration,
                'material': mat.group(1) if mat else None,
            },
            'ritual': self.ritual,
            'level': int(self.level),
            'school': self.get_school(),
            'prepared': 'prepared'
        }

    async def cast(self, ctx, caster, targets, args, combat=None):
        """
        Casts this spell.

        :param ctx: The context of the casting.
        :param caster: The caster of this spell.
        :type caster: :class:`~cogs5e.models.sheet.statblock.StatBlock`
        :param targets: A list of targets
        :type targets: list of :class:`~cogs5e.models.sheet.statblock.StatBlock`
        :param args: Args
        :type args: :class:`~utils.argparser.ParsedArguments`
        :param combat: The combat the spell was cast in, if applicable.
        :return: {embed: Embed}
        """

        # generic args
        l = args.last('l', self.level, int)
        i = args.last('i', type_=bool)
        title = args.last('title')

        # meta checks
        if not self.level <= l <= 9:
            raise SpellException("Invalid spell level.")

        # caster spell-specific overrides
        dc_override = None
        ab_override = None
        spell_override = None
        spellbook_spell = caster.spellbook.get_spell(self)
        if spellbook_spell is not None:
            dc_override = spellbook_spell.dc
            ab_override = spellbook_spell.sab
            spell_override = spellbook_spell.mod

        if not i:
            # if I'm a warlock, and I didn't have any slots of this level anyway (#655)
            # automatically scale up to the next level s.t. our slots are not 0
            if l > 0 \
                    and l == self.level \
                    and not caster.spellbook.get_max_slots(l) \
                    and not caster.spellbook.can_cast(self, l):
                l = next((sl for sl in range(l, 6) if caster.spellbook.get_max_slots(sl)), l)  # only scale up to l5
                args['l'] = l

            # can I cast this spell?
            if not caster.spellbook.can_cast(self, l):
                embed = EmbedWithAuthor(ctx)
                embed.title = "Cannot cast spell!"
                if not caster.spellbook.get_slots(l):
                    # out of spell slots
                    err = f"You don't have enough level {l} slots left! Use `-l <level>` to cast at a different level, " \
                          f"`{ctx.prefix}g lr` to take a long rest, or `-i` to ignore spell slots!"
                elif self.name not in caster.spellbook:
                    # don't know spell
                    err = f"You don't know this spell! Use `{ctx.prefix}sb add {self.name}` to add it to your spellbook, " \
                          f"or pass `-i` to ignore restrictions."
                else:
                    # ?
                    err = "Not enough spell slots remaining, or spell not in known spell list!\n" \
                          f"Use `{ctx.prefix}game longrest` to restore all spell slots if this is a character, " \
                          f"or pass `-i` to ignore restrictions."
                embed.description = err
                if l > 0:
                    embed.add_field(name="Spell Slots", value=caster.spellbook.remaining_casts_of(self, l))
                return {"embed": embed}

            # use resource
            caster.spellbook.cast(self, l)

<<<<<<< HEAD
        # character setup
        character = None
        if isinstance(caster, init.PlayerCombatant):
            character = caster.character
        elif isinstance(caster, character_api.Character):
            character = caster

=======
>>>>>>> 08027b81
        # base stat stuff
        mod_arg = args.last("mod", type_=int)
        stat_override = ''
        if mod_arg is not None:
            mod = mod_arg
            prof_bonus = caster.stats.prof_bonus
            dc_override = 8 + mod + prof_bonus
            ab_override = mod + prof_bonus
            spell_override = mod
        elif any(args.last(s, type_=bool) for s in STAT_ABBREVIATIONS):
            base = next(s for s in STAT_ABBREVIATIONS if args.last(s, type_=bool))
            mod = caster.stats.get_mod(base)
            dc_override = 8 + mod + caster.stats.prof_bonus
            ab_override = mod + caster.stats.prof_bonus
            spell_override = mod
            stat_override = f" with {verbose_stat(base)}"

        # begin setup
        embed = discord.Embed()
        if title:
            embed.title = title.replace('[sname]', self.name)
        else:
            embed.title = f"{caster.get_title_name()} casts {self.name}{stat_override}!"
        if targets is None:
            targets = [None]

        # concentration
        noconc = args.last("noconc", type_=bool)
        conc_conflict = None
        conc_effect = None
        if all((self.concentration, isinstance(caster, init.Combatant), combat, not noconc)):
            duration = args.last('dur', self.get_combat_duration(), int)
            conc_effect = initiative.Effect.new(combat, caster, self.name, duration, "", True)
            effect_result = caster.add_effect(conc_effect)
            conc_conflict = effect_result['conc_conflict']

        if self.automation and self.automation.effects:
            title = f"{caster.name} cast {self.name}!"
            await self.automation.run(ctx, embed, caster, targets, args, combat, self, conc_effect=conc_effect,
                                      ab_override=ab_override, dc_override=dc_override, spell_override=spell_override,
                                      title=title)
        else:
            phrase = args.join('phrase', '\n')
            if phrase:
                embed.description = f"*{phrase}*"

            text = trim_str(self.description, 1024)
            embed.add_field(name="Description", value=text, inline=False)
            if l != self.level and self.higherlevels:
                embed.add_field(name="At Higher Levels", value=trim_str(self.higherlevels, 1024), inline=False)
            embed.set_footer(text="No spell automation found.")

        if l > 0 and not i:
            embed.add_field(name="Spell Slots", value=caster.spellbook.remaining_casts_of(self, l))

        if conc_conflict:
            conflicts = ', '.join(e.name for e in conc_conflict)
            embed.add_field(name="Concentration",
                            value=f"Dropped {conflicts} due to concentration.")

        if 'thumb' in args:
            embed.set_thumbnail(url=args.last('thumb'))
        elif self.image:
            embed.set_thumbnail(url=self.image)

        add_fields_from_args(embed, args.get('f'))
        gamedata.lookuputils.handle_source_footer(embed, self, add_source_str=False)

        return {"embed": embed}


def parse_homebrew_components(components):
    v = components.get('verbal')
    s = components.get('somatic')
    m = components.get('material')
    if isinstance(m, bool):
        parsedm = "M"
    else:
        parsedm = f"M ({m})"

    comps = []
    if v:
        comps.append("V")
    if s:
        comps.append("S")
    if m:
        comps.append(parsedm)
    return ', '.join(comps)


class SpellException(AvraeException):
    pass<|MERGE_RESOLUTION|>--- conflicted
+++ resolved
@@ -3,17 +3,11 @@
 
 import discord
 
-import cogs5e.models.character as character_api
 import cogs5e.models.initiative as init
 import gamedata.lookuputils
 from cogs5e.models import initiative
 from cogs5e.models.automation import Automation
-<<<<<<< HEAD
-from cogs5e.models.embeds import EmbedWithAuthor, add_fields_from_args, add_homebrew_footer
-=======
-from cogs5e.models.character import Character
 from cogs5e.models.embeds import EmbedWithAuthor, add_fields_from_args
->>>>>>> 08027b81
 from cogs5e.models.errors import AvraeException
 from utils.constants import STAT_ABBREVIATIONS
 from utils.functions import trim_str, verbose_stat
@@ -201,16 +195,6 @@
             # use resource
             caster.spellbook.cast(self, l)
 
-<<<<<<< HEAD
-        # character setup
-        character = None
-        if isinstance(caster, init.PlayerCombatant):
-            character = caster.character
-        elif isinstance(caster, character_api.Character):
-            character = caster
-
-=======
->>>>>>> 08027b81
         # base stat stuff
         mod_arg = args.last("mod", type_=int)
         stat_override = ''
