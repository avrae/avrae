--- conflicted
+++ resolved
@@ -34,12 +34,8 @@
 DEFAULT_PREFIX = os.getenv("DEFAULT_PREFIX", "!")
 
 # ---- monitoring ----
-<<<<<<< HEAD
 SENTRY_DSN = os.getenv("SENTRY_DSN")
-=======
-SENTRY_DSN = os.getenv('SENTRY_DSN')
-DD_SERVICE = os.getenv('DD_SERVICE')
->>>>>>> 6c19ac6f
+DD_SERVICE = os.getenv("DD_SERVICE")
 
 # ---- character sheets ---
 NO_DICECLOUD = os.environ.get("NO_DICECLOUD", "DICECLOUD_USER" not in os.environ)
