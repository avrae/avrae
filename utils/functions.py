--- conflicted
+++ resolved
@@ -474,7 +474,6 @@
         else:
             log.warning(f"Unknown astranauta entry: {entry}")
 
-<<<<<<< HEAD
     return parse_data_formatting('\n'.join(out))
 
 FORMATTING = {'bold': '**', 'italic': '*'}
@@ -488,8 +487,7 @@
     while exp.search(text):
         text = exp.sub(sub, text)
     return text
-=======
-    return '\n'.join(out)
+
 
 
 def dicecloud_parse(spell):
@@ -566,5 +564,4 @@
             await ctx.bot.delete_message(reply)
         except:
             pass
-    return replyBool
->>>>>>> 6dde602f
+    return replyBool